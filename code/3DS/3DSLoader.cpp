/*
---------------------------------------------------------------------------
Open Asset Import Library (assimp)
---------------------------------------------------------------------------

Copyright (c) 2006-2020, assimp team



All rights reserved.

Redistribution and use of this software in source and binary forms,
with or without modification, are permitted provided that the following
conditions are met:

* Redistributions of source code must retain the above
  copyright notice, this list of conditions and the
  following disclaimer.

* Redistributions in binary form must reproduce the above
  copyright notice, this list of conditions and the
  following disclaimer in the documentation and/or other
  materials provided with the distribution.

* Neither the name of the assimp team, nor the names of its
  contributors may be used to endorse or promote products
  derived from this software without specific prior
  written permission of the assimp team.

THIS SOFTWARE IS PROVIDED BY THE COPYRIGHT HOLDERS AND CONTRIBUTORS
"AS IS" AND ANY EXPRESS OR IMPLIED WARRANTIES, INCLUDING, BUT NOT
LIMITED TO, THE IMPLIED WARRANTIES OF MERCHANTABILITY AND FITNESS FOR
A PARTICULAR PURPOSE ARE DISCLAIMED. IN NO EVENT SHALL THE COPYRIGHT
OWNER OR CONTRIBUTORS BE LIABLE FOR ANY DIRECT, INDIRECT, INCIDENTAL,
SPECIAL, EXEMPLARY, OR CONSEQUENTIAL DAMAGES (INCLUDING, BUT NOT
LIMITED TO, PROCUREMENT OF SUBSTITUTE GOODS OR SERVICES; LOSS OF USE,
DATA, OR PROFITS; OR BUSINESS INTERRUPTION) HOWEVER CAUSED AND ON ANY
THEORY OF LIABILITY, WHETHER IN CONTRACT, STRICT LIABILITY, OR TORT
(INCLUDING NEGLIGENCE OR OTHERWISE) ARISING IN ANY WAY OUT OF THE USE
OF THIS SOFTWARE, EVEN IF ADVISED OF THE POSSIBILITY OF SUCH DAMAGE.
---------------------------------------------------------------------------
*/

/** @file  3DSLoader.cpp
 *  @brief Implementation of the 3ds importer class
 *
 *  http://www.the-labs.com/Blender/3DS-details.html
 */


#ifndef ASSIMP_BUILD_NO_3DS_IMPORTER

#include "3DSLoader.h"
#include <assimp/IOSystem.hpp>
#include <assimp/scene.h>
#include <assimp/DefaultLogger.hpp>
#include <assimp/importerdesc.h>
#include <assimp/StringComparison.h>

using namespace Assimp;

static const aiImporterDesc desc = {
    "Discreet 3DS Importer",
    "",
    "",
    "Limited animation support",
    aiImporterFlags_SupportBinaryFlavour,
    0,
    0,
    0,
    0,
	"3ds prj"
};

// ------------------------------------------------------------------------------------------------
// Begins a new parsing block
// - Reads the current chunk and validates it
// - computes its length
#define ASSIMP_3DS_BEGIN_CHUNK()                                         \
    while (true) {                                                       \
    if (stream->GetRemainingSizeToLimit() < sizeof(Discreet3DS::Chunk)){ \
        return;                                                          \
    }                                                                    \
    Discreet3DS::Chunk chunk;                                            \
    ReadChunk(&chunk);                                                   \
    int chunkSize = chunk.Size-sizeof(Discreet3DS::Chunk);               \
    if(chunkSize <= 0)                                                   \
        continue;                                                        \
    const unsigned int oldReadLimit = stream->SetReadLimit(              \
        stream->GetCurrentPos() + chunkSize);                            \


// ------------------------------------------------------------------------------------------------
// End a parsing block
// Must follow at the end of each parsing block, reset chunk end marker to previous value
#define ASSIMP_3DS_END_CHUNK()                  \
    stream->SkipToReadLimit();                  \
    stream->SetReadLimit(oldReadLimit);         \
    if (stream->GetRemainingSizeToLimit() == 0) \
        return;                                 \
    }

// ------------------------------------------------------------------------------------------------
// Constructor to be privately used by Importer
Discreet3DSImporter::Discreet3DSImporter()
: stream()
, mLastNodeIndex()
, mCurrentNode()
, mRootNode()
, mScene()
, mMasterScale()
, bHasBG()
, bIsPrj() {
    // empty
}

// ------------------------------------------------------------------------------------------------
// Destructor, private as well
Discreet3DSImporter::~Discreet3DSImporter() {
    // empty
}

// ------------------------------------------------------------------------------------------------
// Returns whether the class can handle the format of the given file.
bool Discreet3DSImporter::CanRead( const std::string& pFile, IOSystem* pIOHandler, bool checkSig) const {
    std::string extension = GetExtension(pFile);
	if(extension == "3ds" || extension == "prj") {
        return true;
    }

    if (!extension.length() || checkSig) {
        uint16_t token[3];
        token[0] = 0x4d4d;
        token[1] = 0x3dc2;
        //token[2] = 0x3daa;
        return CheckMagicToken(pIOHandler,pFile,token,2,0,2);
    }
    return false;
}

// ------------------------------------------------------------------------------------------------
// Loader registry entry
const aiImporterDesc* Discreet3DSImporter::GetInfo () const {
    return &desc;
}

// ------------------------------------------------------------------------------------------------
// Setup configuration properties
void Discreet3DSImporter::SetupProperties(const Importer* /*pImp*/) {
    // nothing to be done for the moment
}

// ------------------------------------------------------------------------------------------------
// Imports the given file into the given scene structure.
<<<<<<< HEAD
void Discreet3DSImporter::InternReadFile( const std::string& pFile, aiScene* pScene, IOSystem* pIOHandler) {
    StreamReaderLE stream(pIOHandler->Open(pFile,"rb"));
=======
void Discreet3DSImporter::InternReadFile( const std::string& pFile,
    aiScene* pScene, IOSystem* pIOHandler)
{
    StreamReaderLE theStream(pIOHandler->Open(pFile,"rb"));
>>>>>>> 7e5a0acc

    // We should have at least one chunk
    if (theStream.GetRemainingSize() < 16) {
        throw DeadlyImportError("3DS file is either empty or corrupt: " + pFile);
    }
    this->stream = &theStream;

    // Allocate our temporary 3DS representation
    D3DS::Scene _scene;
    mScene = &_scene;

    // Initialize members
    D3DS::Node _rootNode("UNNAMED");
    mLastNodeIndex             = -1;
    mCurrentNode               = &_rootNode;
    mRootNode                  = mCurrentNode;
    mRootNode->mHierarchyPos   = -1;
    mRootNode->mHierarchyIndex = -1;
    mRootNode->mParent         = NULL;
    mMasterScale               = 1.0f;
    mBackgroundImage           = "";
    bHasBG                     = false;
    bIsPrj                     = false;

    // Parse the file
    ParseMainChunk();

    // Process all meshes in the file. First check whether all
    // face indices have valid values. The generate our
    // internal verbose representation. Finally compute normal
    // vectors from the smoothing groups we read from the
    // file.
    for (auto &mesh : mScene->mMeshes) {
        if (mesh.mFaces.size() > 0 && mesh.mPositions.size() == 0)  {
            throw DeadlyImportError("3DS file contains faces but no vertices: " + pFile);
        }
        CheckIndices(mesh);
        MakeUnique  (mesh);
        ComputeNormalsWithSmoothingsGroups<D3DS::Face>(mesh);
    }

    // Replace all occurrences of the default material with a
    // valid material. Generate it if no material containing
    // DEFAULT in its name has been found in the file
    ReplaceDefaultMaterial();

    // Convert the scene from our internal representation to an
    // aiScene object. This involves copying all meshes, lights
    // and cameras to the scene
    ConvertScene(pScene);

    // Generate the node graph for the scene. This is a little bit
    // tricky since we'll need to split some meshes into sub-meshes
    GenerateNodeGraph(pScene);

    // Now apply the master scaling factor to the scene
    ApplyMasterScale(pScene);

    // Our internal scene representation and the root
    // node will be automatically deleted, so the whole hierarchy will follow

    AI_DEBUG_INVALIDATE_PTR(mRootNode);
    AI_DEBUG_INVALIDATE_PTR(mScene);
    AI_DEBUG_INVALIDATE_PTR(this->stream);
}

// ------------------------------------------------------------------------------------------------
// Applies a master-scaling factor to the imported scene
void Discreet3DSImporter::ApplyMasterScale(aiScene* pScene) {
    // There are some 3DS files with a zero scaling factor
    if (!mMasterScale)mMasterScale = 1.0f;
    else mMasterScale = 1.0f / mMasterScale;

    // Construct an uniform scaling matrix and multiply with it
    pScene->mRootNode->mTransformation *= aiMatrix4x4(
        mMasterScale,0.0f, 0.0f, 0.0f,
        0.0f, mMasterScale,0.0f, 0.0f,
        0.0f, 0.0f, mMasterScale,0.0f,
        0.0f, 0.0f, 0.0f, 1.0f);

    // Check whether a scaling track is assigned to the root node.
}

// ------------------------------------------------------------------------------------------------
// Reads a new chunk from the file
void Discreet3DSImporter::ReadChunk(Discreet3DS::Chunk* pcOut)
{
    ai_assert(pcOut != nullptr);

    pcOut->Flag = stream->GetI2();
    pcOut->Size = stream->GetI4();

    if (pcOut->Size - sizeof(Discreet3DS::Chunk) > stream->GetRemainingSize()) {
        throw DeadlyImportError("Chunk is too large");
    }

    if (pcOut->Size - sizeof(Discreet3DS::Chunk) > stream->GetRemainingSizeToLimit()) {
        ASSIMP_LOG_ERROR("3DS: Chunk overflow");
    }
}

// ------------------------------------------------------------------------------------------------
// Skip a chunk
void Discreet3DSImporter::SkipChunk()
{
    Discreet3DS::Chunk psChunk;
    ReadChunk(&psChunk);

    stream->IncPtr(psChunk.Size-sizeof(Discreet3DS::Chunk));
    return;
}

// ------------------------------------------------------------------------------------------------
// Process the primary chunk of the file
void Discreet3DSImporter::ParseMainChunk()
{
    ASSIMP_3DS_BEGIN_CHUNK();

    // get chunk type
    switch (chunk.Flag)
    {

    case Discreet3DS::CHUNK_PRJ:
        bIsPrj = true;
    case Discreet3DS::CHUNK_MAIN:
        ParseEditorChunk();
        break;
    };

    ASSIMP_3DS_END_CHUNK();
    // recursively continue processing this hierarchy level
    return ParseMainChunk();
}

// ------------------------------------------------------------------------------------------------
void Discreet3DSImporter::ParseEditorChunk()
{
    ASSIMP_3DS_BEGIN_CHUNK();

    // get chunk type
    switch (chunk.Flag)
    {
    case Discreet3DS::CHUNK_OBJMESH:

        ParseObjectChunk();
        break;

    // NOTE: In several documentations in the internet this
    // chunk appears at different locations
    case Discreet3DS::CHUNK_KEYFRAMER:

        ParseKeyframeChunk();
        break;

    case Discreet3DS::CHUNK_VERSION:
        {
        // print the version number
        char buff[10];
        ASSIMP_itoa10(buff,stream->GetI2());
        ASSIMP_LOG_INFO_F(std::string("3DS file format version: "), buff);
        }
        break;
    };
    ASSIMP_3DS_END_CHUNK();
}

// ------------------------------------------------------------------------------------------------
void Discreet3DSImporter::ParseObjectChunk()
{
    ASSIMP_3DS_BEGIN_CHUNK();

    // get chunk type
    switch (chunk.Flag)
    {
    case Discreet3DS::CHUNK_OBJBLOCK:
        {
        unsigned int cnt = 0;
        const char* sz = (const char*)stream->GetPtr();

        // Get the name of the geometry object
        while (stream->GetI1())++cnt;
        ParseChunk(sz,cnt);
        }
        break;

    case Discreet3DS::CHUNK_MAT_MATERIAL:

        // Add a new material to the list
        mScene->mMaterials.push_back(D3DS::Material(std::string("UNNAMED_" + to_string(mScene->mMaterials.size()))));
        ParseMaterialChunk();
        break;

    case Discreet3DS::CHUNK_AMBCOLOR:

        // This is the ambient base color of the scene.
        // We add it to the ambient color of all materials
        ParseColorChunk(&mClrAmbient,true);
        if (is_qnan(mClrAmbient.r))
        {
            // We failed to read the ambient base color.
            ASSIMP_LOG_ERROR("3DS: Failed to read ambient base color");
            mClrAmbient.r = mClrAmbient.g = mClrAmbient.b = 0.0f;
        }
        break;

    case Discreet3DS::CHUNK_BIT_MAP:
        {
        // Specifies the background image. The string should already be
        // properly 0 terminated but we need to be sure
        unsigned int cnt = 0;
        const char* sz = (const char*)stream->GetPtr();
        while (stream->GetI1())++cnt;
        mBackgroundImage = std::string(sz,cnt);
        }
        break;

    case Discreet3DS::CHUNK_BIT_MAP_EXISTS:
        bHasBG = true;
        break;

    case Discreet3DS::CHUNK_MASTER_SCALE:
        // Scene master scaling factor
        mMasterScale = stream->GetF4();
        break;
    };
    ASSIMP_3DS_END_CHUNK();
}

// ------------------------------------------------------------------------------------------------
void Discreet3DSImporter::ParseChunk(const char* name, unsigned int num)
{
    ASSIMP_3DS_BEGIN_CHUNK();

    // IMPLEMENTATION NOTE;
    // Cameras or lights define their transformation in their parent node and in the
    // corresponding light or camera chunks. However, we read and process the latter
    // to to be able to return valid cameras/lights even if no scenegraph is given.

    // get chunk type
    switch (chunk.Flag)
    {
    case Discreet3DS::CHUNK_TRIMESH:
        {
        // this starts a new triangle mesh
        mScene->mMeshes.push_back(D3DS::Mesh(std::string(name, num)));

        // Read mesh chunks
        ParseMeshChunk();
        }
        break;

    case Discreet3DS::CHUNK_LIGHT:
        {
        // This starts a new light
        aiLight* light = new aiLight();
        mScene->mLights.push_back(light);

        light->mName.Set(std::string(name, num));

        // First read the position of the light
        light->mPosition.x = stream->GetF4();
        light->mPosition.y = stream->GetF4();
        light->mPosition.z = stream->GetF4();

        light->mColorDiffuse = aiColor3D(1.f,1.f,1.f);

        // Now check for further subchunks
        if (!bIsPrj) /* fixme */
            ParseLightChunk();

        // The specular light color is identical the the diffuse light color. The ambient light color
        // is equal to the ambient base color of the whole scene.
        light->mColorSpecular = light->mColorDiffuse;
        light->mColorAmbient  = mClrAmbient;

        if (light->mType == aiLightSource_UNDEFINED)
        {
            // It must be a point light
            light->mType = aiLightSource_POINT;
        }}
        break;

    case Discreet3DS::CHUNK_CAMERA:
        {
        // This starts a new camera
        aiCamera* camera = new aiCamera();
        mScene->mCameras.push_back(camera);
        camera->mName.Set(std::string(name, num));

        // First read the position of the camera
        camera->mPosition.x = stream->GetF4();
        camera->mPosition.y = stream->GetF4();
        camera->mPosition.z = stream->GetF4();

        // Then the camera target
        camera->mLookAt.x = stream->GetF4() - camera->mPosition.x;
        camera->mLookAt.y = stream->GetF4() - camera->mPosition.y;
        camera->mLookAt.z = stream->GetF4() - camera->mPosition.z;
        ai_real len = camera->mLookAt.Length();
        if (len < 1e-5) {

            // There are some files with lookat == position. Don't know why or whether it's ok or not.
            ASSIMP_LOG_ERROR("3DS: Unable to read proper camera look-at vector");
            camera->mLookAt = aiVector3D(0.0,1.0,0.0);

        }
        else camera->mLookAt /= len;

        // And finally - the camera rotation angle, in counter clockwise direction
        const ai_real angle =  AI_DEG_TO_RAD( stream->GetF4() );
        aiQuaternion quat(camera->mLookAt,angle);
        camera->mUp = quat.GetMatrix() * aiVector3D(0.0,1.0,0.0);

        // Read the lense angle
        camera->mHorizontalFOV = AI_DEG_TO_RAD ( stream->GetF4() );
        if (camera->mHorizontalFOV < 0.001f)  {
            camera->mHorizontalFOV = AI_DEG_TO_RAD(45.f);
        }

        // Now check for further subchunks
        if (!bIsPrj) /* fixme */ {
            ParseCameraChunk();
        }}
        break;
    };
    ASSIMP_3DS_END_CHUNK();
}

// ------------------------------------------------------------------------------------------------
void Discreet3DSImporter::ParseLightChunk()
{
    ASSIMP_3DS_BEGIN_CHUNK();
    aiLight* light = mScene->mLights.back();

    // get chunk type
    switch (chunk.Flag)
    {
    case Discreet3DS::CHUNK_DL_SPOTLIGHT:
        // Now we can be sure that the light is a spot light
        light->mType = aiLightSource_SPOT;

        // We wouldn't need to normalize here, but we do it
        light->mDirection.x = stream->GetF4() - light->mPosition.x;
        light->mDirection.y = stream->GetF4() - light->mPosition.y;
        light->mDirection.z = stream->GetF4() - light->mPosition.z;
        light->mDirection.Normalize();

        // Now the hotspot and falloff angles - in degrees
        light->mAngleInnerCone = AI_DEG_TO_RAD( stream->GetF4() );

        // FIX: the falloff angle is just an offset
        light->mAngleOuterCone = light->mAngleInnerCone+AI_DEG_TO_RAD( stream->GetF4() );
        break;

        // intensity multiplier
    case Discreet3DS::CHUNK_DL_MULTIPLIER:
        light->mColorDiffuse = light->mColorDiffuse * stream->GetF4();
        break;

        // light color
    case Discreet3DS::CHUNK_RGBF:
    case Discreet3DS::CHUNK_LINRGBF:
        light->mColorDiffuse.r *= stream->GetF4();
        light->mColorDiffuse.g *= stream->GetF4();
        light->mColorDiffuse.b *= stream->GetF4();
        break;

        // light attenuation
    case Discreet3DS::CHUNK_DL_ATTENUATE:
        light->mAttenuationLinear = stream->GetF4();
        break;
    };

    ASSIMP_3DS_END_CHUNK();
}

// ------------------------------------------------------------------------------------------------
void Discreet3DSImporter::ParseCameraChunk()
{
    ASSIMP_3DS_BEGIN_CHUNK();
    aiCamera* camera = mScene->mCameras.back();

    // get chunk type
    switch (chunk.Flag)
    {
        // near and far clip plane
    case Discreet3DS::CHUNK_CAM_RANGES:
        camera->mClipPlaneNear = stream->GetF4();
        camera->mClipPlaneFar  = stream->GetF4();
        break;
    }

    ASSIMP_3DS_END_CHUNK();
}

// ------------------------------------------------------------------------------------------------
void Discreet3DSImporter::ParseKeyframeChunk()
{
    ASSIMP_3DS_BEGIN_CHUNK();

    // get chunk type
    switch (chunk.Flag)
    {
    case Discreet3DS::CHUNK_TRACKCAMTGT:
    case Discreet3DS::CHUNK_TRACKSPOTL:
    case Discreet3DS::CHUNK_TRACKCAMERA:
    case Discreet3DS::CHUNK_TRACKINFO:
    case Discreet3DS::CHUNK_TRACKLIGHT:
    case Discreet3DS::CHUNK_TRACKLIGTGT:

        // this starts a new mesh hierarchy chunk
        ParseHierarchyChunk(chunk.Flag);
        break;
    };

    ASSIMP_3DS_END_CHUNK();
}

// ------------------------------------------------------------------------------------------------
// Little helper function for ParseHierarchyChunk
void Discreet3DSImporter::InverseNodeSearch(D3DS::Node* pcNode,D3DS::Node* pcCurrent)
{
    if (!pcCurrent) {
        mRootNode->push_back(pcNode);
        return;
    }

    if (pcCurrent->mHierarchyPos == pcNode->mHierarchyPos)  {
        if(pcCurrent->mParent) {
            pcCurrent->mParent->push_back(pcNode);
        }
        else pcCurrent->push_back(pcNode);
        return;
    }
    return InverseNodeSearch(pcNode,pcCurrent->mParent);
}

// ------------------------------------------------------------------------------------------------
// Find a node with a specific name in the import hierarchy
D3DS::Node* FindNode(D3DS::Node* root, const std::string& name) {
    if (root->mName == name) {
        return root;
    }

    for (std::vector<D3DS::Node*>::iterator it = root->mChildren.begin();it != root->mChildren.end(); ++it) {
        D3DS::Node *nd = FindNode(*it, name);
        if (nullptr != nd) {
            return nd;
        }
    }

    return nullptr;
}

// ------------------------------------------------------------------------------------------------
// Binary predicate for std::unique()
template <class T>
bool KeyUniqueCompare(const T& first, const T& second)
{
    return first.mTime == second.mTime;
}

// ------------------------------------------------------------------------------------------------
// Skip some additional import data.
void Discreet3DSImporter::SkipTCBInfo()
{
    unsigned int flags = stream->GetI2();

    if (!flags) {
        // Currently we can't do anything with these values. They occur
        // quite rare, so it wouldn't be worth the effort implementing
        // them. 3DS is not really suitable for complex animations,
        // so full support is not required.
        ASSIMP_LOG_WARN("3DS: Skipping TCB animation info");
    }

    if (flags & Discreet3DS::KEY_USE_TENS) {
        stream->IncPtr(4);
    }
    if (flags & Discreet3DS::KEY_USE_BIAS) {
        stream->IncPtr(4);
    }
    if (flags & Discreet3DS::KEY_USE_CONT) {
        stream->IncPtr(4);
    }
    if (flags & Discreet3DS::KEY_USE_EASE_FROM) {
        stream->IncPtr(4);
    }
    if (flags & Discreet3DS::KEY_USE_EASE_TO) {
        stream->IncPtr(4);
    }
}

// ------------------------------------------------------------------------------------------------
// Read hierarchy and keyframe info
void Discreet3DSImporter::ParseHierarchyChunk(uint16_t parent)
{
    ASSIMP_3DS_BEGIN_CHUNK();

    // get chunk type
    switch (chunk.Flag)
    {
    case Discreet3DS::CHUNK_TRACKOBJNAME:

        // This is the name of the object to which the track applies. The chunk also
        // defines the position of this object in the hierarchy.
        {

        // First of all: get the name of the object
        unsigned int cnt = 0;
        const char* sz = (const char*)stream->GetPtr();

        while (stream->GetI1())++cnt;
        std::string name = std::string(sz,cnt);

        // Now find out whether we have this node already (target animation channels
        // are stored with a separate object ID)
        D3DS::Node* pcNode = FindNode(mRootNode,name);
        int instanceNumber = 1;

        if ( pcNode)
        {
            // if the source is not a CHUNK_TRACKINFO block it won't be an object instance
            if (parent != Discreet3DS::CHUNK_TRACKINFO)
            {
                mCurrentNode = pcNode;
                break;
            }
            pcNode->mInstanceCount++;
            instanceNumber = pcNode->mInstanceCount;
        }
        pcNode = new D3DS::Node(name);
        pcNode->mInstanceNumber = instanceNumber;

        // There are two unknown values which we can safely ignore
        stream->IncPtr(4);

        // Now read the hierarchy position of the object
        uint16_t hierarchy = stream->GetI2() + 1;
        pcNode->mHierarchyPos   = hierarchy;
        pcNode->mHierarchyIndex = mLastNodeIndex;

        // And find a proper position in the graph for it
        if (mCurrentNode && mCurrentNode->mHierarchyPos == hierarchy)   {

            // add to the parent of the last touched node
            mCurrentNode->mParent->push_back(pcNode);
            mLastNodeIndex++;
        }
        else if(hierarchy >= mLastNodeIndex)    {

            // place it at the current position in the hierarchy
            mCurrentNode->push_back(pcNode);
            mLastNodeIndex = hierarchy;
        }
        else    {
            // need to go back to the specified position in the hierarchy.
            InverseNodeSearch(pcNode,mCurrentNode);
            mLastNodeIndex++;
        }
        // Make this node the current node
        mCurrentNode = pcNode;
        }
        break;

    case Discreet3DS::CHUNK_TRACKDUMMYOBJNAME:

        // This is the "real" name of a $$$DUMMY object
        {
            const char* sz = (const char*) stream->GetPtr();
            while (stream->GetI1());

            // If object name is DUMMY, take this one instead
            if (mCurrentNode->mName == "$$$DUMMY")  {
                mCurrentNode->mName = std::string(sz);
                break;
            }
        }
        break;

    case Discreet3DS::CHUNK_TRACKPIVOT:

        if ( Discreet3DS::CHUNK_TRACKINFO != parent)
        {
            ASSIMP_LOG_WARN("3DS: Skipping pivot subchunk for non usual object");
            break;
        }

        // Pivot = origin of rotation and scaling
        mCurrentNode->vPivot.x = stream->GetF4();
        mCurrentNode->vPivot.y = stream->GetF4();
        mCurrentNode->vPivot.z = stream->GetF4();
        break;


        // ////////////////////////////////////////////////////////////////////
        // POSITION KEYFRAME
    case Discreet3DS::CHUNK_TRACKPOS:
        {
        stream->IncPtr(10);
        const unsigned int numFrames = stream->GetI4();
        bool sortKeys = false;

        // This could also be meant as the target position for
        // (targeted) lights and cameras
        std::vector<aiVectorKey>* l;
        if ( Discreet3DS::CHUNK_TRACKCAMTGT == parent || Discreet3DS::CHUNK_TRACKLIGTGT == parent)  {
            l = & mCurrentNode->aTargetPositionKeys;
        }
        else l = & mCurrentNode->aPositionKeys;

        l->reserve(numFrames);
        for (unsigned int i = 0; i < numFrames;++i) {
            const unsigned int fidx = stream->GetI4();

            // Setup a new position key
            aiVectorKey v;
            v.mTime = (double)fidx;

            SkipTCBInfo();
            v.mValue.x = stream->GetF4();
            v.mValue.y = stream->GetF4();
            v.mValue.z = stream->GetF4();

            // check whether we'll need to sort the keys
            if (!l->empty() && v.mTime <= l->back().mTime)
                sortKeys = true;

            // Add the new keyframe to the list
            l->push_back(v);
        }

        // Sort all keys with ascending time values and remove duplicates?
        if (sortKeys)   {
            std::stable_sort(l->begin(),l->end());
            l->erase ( std::unique (l->begin(),l->end(),&KeyUniqueCompare<aiVectorKey>), l->end() );
        }}

        break;

        // ////////////////////////////////////////////////////////////////////
        // CAMERA ROLL KEYFRAME
    case Discreet3DS::CHUNK_TRACKROLL:
        {
        // roll keys are accepted for cameras only
        if (parent != Discreet3DS::CHUNK_TRACKCAMERA)   {
            ASSIMP_LOG_WARN("3DS: Ignoring roll track for non-camera object");
            break;
        }
        bool sortKeys = false;
        std::vector<aiFloatKey>* l = &mCurrentNode->aCameraRollKeys;

        stream->IncPtr(10);
        const unsigned int numFrames = stream->GetI4();
        l->reserve(numFrames);
        for (unsigned int i = 0; i < numFrames;++i) {
            const unsigned int fidx = stream->GetI4();

            // Setup a new position key
            aiFloatKey v;
            v.mTime = (double)fidx;

            // This is just a single float
            SkipTCBInfo();
            v.mValue = stream->GetF4();

            // Check whether we'll need to sort the keys
            if (!l->empty() && v.mTime <= l->back().mTime)
                sortKeys = true;

            // Add the new keyframe to the list
            l->push_back(v);
        }

        // Sort all keys with ascending time values and remove duplicates?
        if (sortKeys)   {
            std::stable_sort(l->begin(),l->end());
            l->erase ( std::unique (l->begin(),l->end(),&KeyUniqueCompare<aiFloatKey>), l->end() );
        }}
        break;


        // ////////////////////////////////////////////////////////////////////
        // CAMERA FOV KEYFRAME
    case Discreet3DS::CHUNK_TRACKFOV:
        {
            ASSIMP_LOG_ERROR("3DS: Skipping FOV animation track. "
                "This is not supported");
        }
        break;


        // ////////////////////////////////////////////////////////////////////
        // ROTATION KEYFRAME
    case Discreet3DS::CHUNK_TRACKROTATE:
        {
        stream->IncPtr(10);
        const unsigned int numFrames = stream->GetI4();

        bool sortKeys = false;
        std::vector<aiQuatKey>* l = &mCurrentNode->aRotationKeys;
        l->reserve(numFrames);

        for (unsigned int i = 0; i < numFrames;++i) {
            const unsigned int fidx = stream->GetI4();
            SkipTCBInfo();

            aiQuatKey v;
            v.mTime = (double)fidx;

            // The rotation keyframe is given as an axis-angle pair
            const float rad = stream->GetF4();
            aiVector3D axis;
            axis.x = stream->GetF4();
            axis.y = stream->GetF4();
            axis.z = stream->GetF4();

            if (!axis.x && !axis.y && !axis.z)
                axis.y = 1.f;

            // Construct a rotation quaternion from the axis-angle pair
            v.mValue = aiQuaternion(axis,rad);

            // Check whether we'll need to sort the keys
            if (!l->empty() && v.mTime <= l->back().mTime)
                sortKeys = true;

            // add the new keyframe to the list
            l->push_back(v);
        }
        // Sort all keys with ascending time values and remove duplicates?
        if (sortKeys)   {
            std::stable_sort(l->begin(),l->end());
            l->erase ( std::unique (l->begin(),l->end(),&KeyUniqueCompare<aiQuatKey>), l->end() );
        }}
        break;

        // ////////////////////////////////////////////////////////////////////
        // SCALING KEYFRAME
    case Discreet3DS::CHUNK_TRACKSCALE:
        {
        stream->IncPtr(10);
        const unsigned int numFrames = stream->GetI2();
        stream->IncPtr(2);

        bool sortKeys = false;
        std::vector<aiVectorKey>* l = &mCurrentNode->aScalingKeys;
        l->reserve(numFrames);

        for (unsigned int i = 0; i < numFrames;++i) {
            const unsigned int fidx = stream->GetI4();
            SkipTCBInfo();

            // Setup a new key
            aiVectorKey v;
            v.mTime = (double)fidx;

            // ... and read its value
            v.mValue.x = stream->GetF4();
            v.mValue.y = stream->GetF4();
            v.mValue.z = stream->GetF4();

            // check whether we'll need to sort the keys
            if (!l->empty() && v.mTime <= l->back().mTime)
                sortKeys = true;

            // Remove zero-scalings on singular axes - they've been reported to be there erroneously in some strange files
            if (!v.mValue.x) v.mValue.x = 1.f;
            if (!v.mValue.y) v.mValue.y = 1.f;
            if (!v.mValue.z) v.mValue.z = 1.f;

            l->push_back(v);
        }
        // Sort all keys with ascending time values and remove duplicates?
        if (sortKeys)   {
            std::stable_sort(l->begin(),l->end());
            l->erase ( std::unique (l->begin(),l->end(),&KeyUniqueCompare<aiVectorKey>), l->end() );
        }}
        break;
    };

    ASSIMP_3DS_END_CHUNK();
}

// ------------------------------------------------------------------------------------------------
// Read a face chunk - it contains smoothing groups and material assignments
void Discreet3DSImporter::ParseFaceChunk()
{
    ASSIMP_3DS_BEGIN_CHUNK();

    // Get the mesh we're currently working on
    D3DS::Mesh& mMesh = mScene->mMeshes.back();

    // Get chunk type
    switch (chunk.Flag)
    {
    case Discreet3DS::CHUNK_SMOOLIST:
        {
        // This is the list of smoothing groups - a bitfield for every face.
        // Up to 32 smoothing groups assigned to a single face.
        unsigned int num = chunkSize/4, m = 0;
        if (num > mMesh.mFaces.size())  {
            throw DeadlyImportError("3DS: More smoothing groups than faces");
        }
        for (std::vector<D3DS::Face>::iterator i =  mMesh.mFaces.begin(); m != num;++i, ++m)    {
            // nth bit is set for nth smoothing group
            (*i).iSmoothGroup = stream->GetI4();
        }}
        break;

    case Discreet3DS::CHUNK_FACEMAT:
        {
        // at fist an asciiz with the material name
        const char* sz = (const char*)stream->GetPtr();
        while (stream->GetI1());

        // find the index of the material
        unsigned int idx = 0xcdcdcdcd, cnt = 0;
        for (std::vector<D3DS::Material>::const_iterator i =  mScene->mMaterials.begin();i != mScene->mMaterials.end();++i,++cnt)   {
            // use case independent comparisons. hopefully it will work.
            if ((*i).mName.length() && !ASSIMP_stricmp(sz, (*i).mName.c_str())) {
                idx = cnt;
                break;
            }
        }
        if (0xcdcdcdcd == idx)  {
            ASSIMP_LOG_ERROR_F( "3DS: Unknown material: ", sz);
        }

        // Now continue and read all material indices
        cnt = (uint16_t)stream->GetI2();
        for (unsigned int i = 0; i < cnt;++i)   {
            unsigned int fidx = (uint16_t)stream->GetI2();

            // check range
            if (fidx >= mMesh.mFaceMaterials.size())    {
                ASSIMP_LOG_ERROR("3DS: Invalid face index in face material list");
            }
            else mMesh.mFaceMaterials[fidx] = idx;
        }}
        break;
    };
    ASSIMP_3DS_END_CHUNK();
}

// ------------------------------------------------------------------------------------------------
// Read a mesh chunk. Here's the actual mesh data
void Discreet3DSImporter::ParseMeshChunk()
{
    ASSIMP_3DS_BEGIN_CHUNK();

    // Get the mesh we're currently working on
    D3DS::Mesh& mMesh = mScene->mMeshes.back();

    // get chunk type
    switch (chunk.Flag)
    {
    case Discreet3DS::CHUNK_VERTLIST:
        {
        // This is the list of all vertices in the current mesh
        int num = (int)(uint16_t)stream->GetI2();
        mMesh.mPositions.reserve(num);
        while (num-- > 0)   {
            aiVector3D v;
            v.x = stream->GetF4();
            v.y = stream->GetF4();
            v.z = stream->GetF4();
            mMesh.mPositions.push_back(v);
        }}
        break;
    case Discreet3DS::CHUNK_TRMATRIX:
        {
        // This is the RLEATIVE transformation matrix of the current mesh. Vertices are
        // pretransformed by this matrix wonder.
        mMesh.mMat.a1 = stream->GetF4();
        mMesh.mMat.b1 = stream->GetF4();
        mMesh.mMat.c1 = stream->GetF4();
        mMesh.mMat.a2 = stream->GetF4();
        mMesh.mMat.b2 = stream->GetF4();
        mMesh.mMat.c2 = stream->GetF4();
        mMesh.mMat.a3 = stream->GetF4();
        mMesh.mMat.b3 = stream->GetF4();
        mMesh.mMat.c3 = stream->GetF4();
        mMesh.mMat.a4 = stream->GetF4();
        mMesh.mMat.b4 = stream->GetF4();
        mMesh.mMat.c4 = stream->GetF4();
        }
        break;

    case Discreet3DS::CHUNK_MAPLIST:
        {
        // This is the list of all UV coords in the current mesh
        int num = (int)(uint16_t)stream->GetI2();
        mMesh.mTexCoords.reserve(num);
        while (num-- > 0)   {
            aiVector3D v;
            v.x = stream->GetF4();
            v.y = stream->GetF4();
            mMesh.mTexCoords.push_back(v);
        }}
        break;

    case Discreet3DS::CHUNK_FACELIST:
        {
        // This is the list of all faces in the current mesh
        int num = (int)(uint16_t)stream->GetI2();
        mMesh.mFaces.reserve(num);
        while (num-- > 0)   {
            // 3DS faces are ALWAYS triangles
            mMesh.mFaces.push_back(D3DS::Face());
            D3DS::Face& sFace = mMesh.mFaces.back();

            sFace.mIndices[0] = (uint16_t)stream->GetI2();
            sFace.mIndices[1] = (uint16_t)stream->GetI2();
            sFace.mIndices[2] = (uint16_t)stream->GetI2();

            stream->IncPtr(2); // skip edge visibility flag
        }

        // Resize the material array (0xcdcdcdcd marks the default material; so if a face is
        // not referenced by a material, $$DEFAULT will be assigned to it)
        mMesh.mFaceMaterials.resize(mMesh.mFaces.size(),0xcdcdcdcd);

        // Larger 3DS files could have multiple FACE chunks here
        chunkSize = stream->GetRemainingSizeToLimit();
        if ( chunkSize > (int) sizeof(Discreet3DS::Chunk ) )
            ParseFaceChunk();
        }
        break;
    };
    ASSIMP_3DS_END_CHUNK();
}

// ------------------------------------------------------------------------------------------------
// Read a 3DS material chunk
void Discreet3DSImporter::ParseMaterialChunk()
{
    ASSIMP_3DS_BEGIN_CHUNK();
    switch (chunk.Flag)
    {
    case Discreet3DS::CHUNK_MAT_MATNAME:

        {
        // The material name string is already zero-terminated, but we need to be sure ...
        const char* sz = (const char*)stream->GetPtr();
        unsigned int cnt = 0;
        while (stream->GetI1())
            ++cnt;

        if (!cnt)   {
            // This may not be, we use the default name instead
            ASSIMP_LOG_ERROR("3DS: Empty material name");
        }
        else mScene->mMaterials.back().mName = std::string(sz,cnt);
        }
        break;

    case Discreet3DS::CHUNK_MAT_DIFFUSE:
        {
        // This is the diffuse material color
        aiColor3D* pc = &mScene->mMaterials.back().mDiffuse;
        ParseColorChunk(pc);
        if (is_qnan(pc->r)) {
            // color chunk is invalid. Simply ignore it
            ASSIMP_LOG_ERROR("3DS: Unable to read DIFFUSE chunk");
            pc->r = pc->g = pc->b = 1.0f;
        }}
        break;

    case Discreet3DS::CHUNK_MAT_SPECULAR:
        {
        // This is the specular material color
        aiColor3D* pc = &mScene->mMaterials.back().mSpecular;
        ParseColorChunk(pc);
        if (is_qnan(pc->r)) {
            // color chunk is invalid. Simply ignore it
            ASSIMP_LOG_ERROR("3DS: Unable to read SPECULAR chunk");
            pc->r = pc->g = pc->b = 1.0f;
        }}
        break;

    case Discreet3DS::CHUNK_MAT_AMBIENT:
        {
        // This is the ambient material color
        aiColor3D* pc = &mScene->mMaterials.back().mAmbient;
        ParseColorChunk(pc);
        if (is_qnan(pc->r)) {
            // color chunk is invalid. Simply ignore it
            ASSIMP_LOG_ERROR("3DS: Unable to read AMBIENT chunk");
            pc->r = pc->g = pc->b = 0.0f;
        }}
        break;

    case Discreet3DS::CHUNK_MAT_SELF_ILLUM:
        {
        // This is the emissive material color
        aiColor3D* pc = &mScene->mMaterials.back().mEmissive;
        ParseColorChunk(pc);
        if (is_qnan(pc->r)) {
            // color chunk is invalid. Simply ignore it
            ASSIMP_LOG_ERROR("3DS: Unable to read EMISSIVE chunk");
            pc->r = pc->g = pc->b = 0.0f;
        }}
        break;

    case Discreet3DS::CHUNK_MAT_TRANSPARENCY:
        {
            // This is the material's transparency
            ai_real* pcf = &mScene->mMaterials.back().mTransparency;
            *pcf = ParsePercentageChunk();

            // NOTE: transparency, not opacity
            if (is_qnan(*pcf))
                *pcf = ai_real( 1.0 );
            else 
                *pcf = ai_real( 1.0 ) - *pcf * (ai_real)0xFFFF / ai_real( 100.0 );
        }
        break;

    case Discreet3DS::CHUNK_MAT_SHADING:
        // This is the material shading mode
        mScene->mMaterials.back().mShading = (D3DS::Discreet3DS::shadetype3ds)stream->GetI2();
        break;

    case Discreet3DS::CHUNK_MAT_TWO_SIDE:
        // This is the two-sided flag
        mScene->mMaterials.back().mTwoSided = true;
        break;

    case Discreet3DS::CHUNK_MAT_SHININESS:
        { // This is the shininess of the material
        ai_real* pcf = &mScene->mMaterials.back().mSpecularExponent;
        *pcf = ParsePercentageChunk();
        if (is_qnan(*pcf))
            *pcf = 0.0;
        else *pcf *= (ai_real)0xFFFF;
        }
        break;

    case Discreet3DS::CHUNK_MAT_SHININESS_PERCENT:
        { // This is the shininess strength of the material
            ai_real* pcf = &mScene->mMaterials.back().mShininessStrength;
            *pcf = ParsePercentageChunk();
            if (is_qnan(*pcf))
                *pcf = ai_real( 0.0 );
            else 
                *pcf *= (ai_real)0xffff / ai_real( 100.0 );
        }
        break;

    case Discreet3DS::CHUNK_MAT_SELF_ILPCT:
        { // This is the self illumination strength of the material
            ai_real f = ParsePercentageChunk();
            if (is_qnan(f))
                f = ai_real( 0.0 );
            else 
                f *= (ai_real)0xFFFF / ai_real( 100.0 );
            mScene->mMaterials.back().mEmissive = aiColor3D(f,f,f);
        }
        break;

    // Parse texture chunks
    case Discreet3DS::CHUNK_MAT_TEXTURE:
        // Diffuse texture
        ParseTextureChunk(&mScene->mMaterials.back().sTexDiffuse);
        break;
    case Discreet3DS::CHUNK_MAT_BUMPMAP:
        // Height map
        ParseTextureChunk(&mScene->mMaterials.back().sTexBump);
        break;
    case Discreet3DS::CHUNK_MAT_OPACMAP:
        // Opacity texture
        ParseTextureChunk(&mScene->mMaterials.back().sTexOpacity);
        break;
    case Discreet3DS::CHUNK_MAT_MAT_SHINMAP:
        // Shininess map
        ParseTextureChunk(&mScene->mMaterials.back().sTexShininess);
        break;
    case Discreet3DS::CHUNK_MAT_SPECMAP:
        // Specular map
        ParseTextureChunk(&mScene->mMaterials.back().sTexSpecular);
        break;
    case Discreet3DS::CHUNK_MAT_SELFIMAP:
        // Self-illumination (emissive) map
        ParseTextureChunk(&mScene->mMaterials.back().sTexEmissive);
        break;
    case Discreet3DS::CHUNK_MAT_REFLMAP:
        // Reflection map
        ParseTextureChunk(&mScene->mMaterials.back().sTexReflective);
        break;
    };
    ASSIMP_3DS_END_CHUNK();
}

// ------------------------------------------------------------------------------------------------
void Discreet3DSImporter::ParseTextureChunk(D3DS::Texture* pcOut)
{
    ASSIMP_3DS_BEGIN_CHUNK();

    // get chunk type
    switch (chunk.Flag)
    {
    case Discreet3DS::CHUNK_MAPFILE:
        {
        // The material name string is already zero-terminated, but we need to be sure ...
        const char* sz = (const char*)stream->GetPtr();
        unsigned int cnt = 0;
        while (stream->GetI1())
            ++cnt;
        pcOut->mMapName = std::string(sz,cnt);
        }
        break;


    case Discreet3DS::CHUNK_PERCENTD:
        // Manually parse the blend factor
        pcOut->mTextureBlend = ai_real( stream->GetF8() );
        break;

    case Discreet3DS::CHUNK_PERCENTF:
        // Manually parse the blend factor
        pcOut->mTextureBlend = stream->GetF4();
        break;

    case Discreet3DS::CHUNK_PERCENTW:
        // Manually parse the blend factor
        pcOut->mTextureBlend = (ai_real)((uint16_t)stream->GetI2()) / ai_real( 100.0 );
        break;

    case Discreet3DS::CHUNK_MAT_MAP_USCALE:
        // Texture coordinate scaling in the U direction
        pcOut->mScaleU = stream->GetF4();
        if (0.0f == pcOut->mScaleU)
        {
            ASSIMP_LOG_WARN("Texture coordinate scaling in the x direction is zero. Assuming 1.");
            pcOut->mScaleU = 1.0f;
        }
        break;
    case Discreet3DS::CHUNK_MAT_MAP_VSCALE:
        // Texture coordinate scaling in the V direction
        pcOut->mScaleV = stream->GetF4();
        if (0.0f == pcOut->mScaleV)
        {
            ASSIMP_LOG_WARN("Texture coordinate scaling in the y direction is zero. Assuming 1.");
            pcOut->mScaleV = 1.0f;
        }
        break;

    case Discreet3DS::CHUNK_MAT_MAP_UOFFSET:
        // Texture coordinate offset in the U direction
        pcOut->mOffsetU = -stream->GetF4();
        break;

    case Discreet3DS::CHUNK_MAT_MAP_VOFFSET:
        // Texture coordinate offset in the V direction
        pcOut->mOffsetV = stream->GetF4();
        break;

    case Discreet3DS::CHUNK_MAT_MAP_ANG:
        // Texture coordinate rotation, CCW in DEGREES
        pcOut->mRotation = -AI_DEG_TO_RAD( stream->GetF4() );
        break;

    case Discreet3DS::CHUNK_MAT_MAP_TILING:
        {
        const uint16_t iFlags = stream->GetI2();

        // Get the mapping mode (for both axes)
        if (iFlags & 0x2u)
            pcOut->mMapMode = aiTextureMapMode_Mirror;

        else if (iFlags & 0x10u)
            pcOut->mMapMode = aiTextureMapMode_Decal;

        // wrapping in all remaining cases
        else pcOut->mMapMode = aiTextureMapMode_Wrap;
        }
        break;
    };

    ASSIMP_3DS_END_CHUNK();
}

// ------------------------------------------------------------------------------------------------
// Read a percentage chunk
ai_real Discreet3DSImporter::ParsePercentageChunk() {
    Discreet3DS::Chunk chunk;
    ReadChunk(&chunk);

    if (Discreet3DS::CHUNK_PERCENTF == chunk.Flag) {
        return stream->GetF4() * ai_real(100) / ai_real(0xFFFF);
    } else if (Discreet3DS::CHUNK_PERCENTW == chunk.Flag) {
        return (ai_real)((uint16_t)stream->GetI2()) / (ai_real)0xFFFF;
    }

    return get_qnan();
}

// ------------------------------------------------------------------------------------------------
// Read a color chunk. If a percentage chunk is found instead it is read as a grayscale color
void Discreet3DSImporter::ParseColorChunk( aiColor3D* out, bool acceptPercent )
{
    ai_assert(out != NULL);

    // error return value
    const ai_real qnan = get_qnan();
    static const aiColor3D clrError = aiColor3D(qnan,qnan,qnan);

    Discreet3DS::Chunk chunk;
    ReadChunk(&chunk);
    const unsigned int diff = chunk.Size - sizeof(Discreet3DS::Chunk);

    bool bGamma = false;

    // Get the type of the chunk
    switch(chunk.Flag)
    {
    case Discreet3DS::CHUNK_LINRGBF:
        bGamma = true;

    case Discreet3DS::CHUNK_RGBF:
        if (sizeof(float) * 3 > diff)   {
            *out = clrError;
            return;
        }
        out->r = stream->GetF4();
        out->g = stream->GetF4();
        out->b = stream->GetF4();
        break;

    case Discreet3DS::CHUNK_LINRGBB:
        bGamma = true;
    case Discreet3DS::CHUNK_RGBB:
        {
            if ( sizeof( char ) * 3 > diff ) {
                *out = clrError;
                return;
            }
            const ai_real invVal = ai_real( 1.0 ) / ai_real( 255.0 );
            out->r = ( ai_real ) ( uint8_t ) stream->GetI1() * invVal;
            out->g = ( ai_real ) ( uint8_t ) stream->GetI1() * invVal;
            out->b = ( ai_real ) ( uint8_t ) stream->GetI1() * invVal;
        }
        break;

    // Percentage chunks are accepted, too.
    case Discreet3DS::CHUNK_PERCENTF:
        if (acceptPercent && 4 <= diff) {
            out->g = out->b = out->r = stream->GetF4();
            break;
        }
        *out = clrError;
        return;

    case Discreet3DS::CHUNK_PERCENTW:
        if (acceptPercent && 1 <= diff) {
            out->g = out->b = out->r = (ai_real)(uint8_t)stream->GetI1() / ai_real( 255.0 );
            break;
        }
        *out = clrError;
        return;

    default:
        stream->IncPtr(diff);
        // Skip unknown chunks, hope this won't cause any problems.
        return ParseColorChunk(out,acceptPercent);
    };
    (void)bGamma;
}

#endif // !! ASSIMP_BUILD_NO_3DS_IMPORTER<|MERGE_RESOLUTION|>--- conflicted
+++ resolved
@@ -152,15 +152,10 @@
 
 // ------------------------------------------------------------------------------------------------
 // Imports the given file into the given scene structure.
-<<<<<<< HEAD
-void Discreet3DSImporter::InternReadFile( const std::string& pFile, aiScene* pScene, IOSystem* pIOHandler) {
-    StreamReaderLE stream(pIOHandler->Open(pFile,"rb"));
-=======
 void Discreet3DSImporter::InternReadFile( const std::string& pFile,
     aiScene* pScene, IOSystem* pIOHandler)
 {
     StreamReaderLE theStream(pIOHandler->Open(pFile,"rb"));
->>>>>>> 7e5a0acc
 
     // We should have at least one chunk
     if (theStream.GetRemainingSize() < 16) {
