/*
Open Asset Import Library (assimp)
----------------------------------------------------------------------

Copyright (c) 2006-2020, assimp team

All rights reserved.

Redistribution and use of this software in source and binary forms,
with or without modification, are permitted provided that the
following conditions are met:

* Redistributions of source code must retain the above
copyright notice, this list of conditions and the
following disclaimer.

* Redistributions in binary form must reproduce the above
copyright notice, this list of conditions and the
following disclaimer in the documentation and/or other
materials provided with the distribution.

* Neither the name of the assimp team, nor the names of its
contributors may be used to endorse or promote products
derived from this software without specific prior
written permission of the assimp team.

THIS SOFTWARE IS PROVIDED BY THE COPYRIGHT HOLDERS AND CONTRIBUTORS
"AS IS" AND ANY EXPRESS OR IMPLIED WARRANTIES, INCLUDING, BUT NOT
LIMITED TO, THE IMPLIED WARRANTIES OF MERCHANTABILITY AND FITNESS FOR
A PARTICULAR PURPOSE ARE DISCLAIMED. IN NO EVENT SHALL THE COPYRIGHT
OWNER OR CONTRIBUTORS BE LIABLE FOR ANY DIRECT, INDIRECT, INCIDENTAL,
SPECIAL, EXEMPLARY, OR CONSEQUENTIAL DAMAGES (INCLUDING, BUT NOT
LIMITED TO, PROCUREMENT OF SUBSTITUTE GOODS OR SERVICES; LOSS OF USE,
DATA, OR PROFITS; OR BUSINESS INTERRUPTION) HOWEVER CAUSED AND ON ANY
THEORY OF LIABILITY, WHETHER IN CONTRACT, STRICT LIABILITY, OR TORT
(INCLUDING NEGLIGENCE OR OTHERWISE) ARISING IN ANY WAY OUT OF THE USE
OF THIS SOFTWARE, EVEN IF ADVISED OF THE POSSIBILITY OF SUCH DAMAGE.

----------------------------------------------------------------------
*/

#ifndef ASSIMP_BUILD_NO_GLTF_IMPORTER

#include "glTF2/glTF2Importer.h"
#include "PostProcessing/MakeVerboseFormat.h"
#include "glTF2/glTF2Asset.h"
#include "glTF2/glTF2AssetWriter.h"

#include <assimp/CreateAnimMesh.h>
#include <assimp/StringComparison.h>
#include <assimp/StringUtils.h>
#include <assimp/ai_assert.h>
#include <assimp/importerdesc.h>
#include <assimp/scene.h>
#include <assimp/DefaultLogger.hpp>
#include <assimp/Importer.hpp>
#include <assimp/commonMetaData.h>

#include <memory>
#include <unordered_map>

#include <rapidjson/document.h>
#include <rapidjson/rapidjson.h>

using namespace Assimp;
using namespace glTF2;
using namespace glTFCommon;

namespace {
// generate bi-tangents from normals and tangents according to spec
struct Tangent {
	aiVector3D xyz;
	ai_real w;
};
} // namespace

//
// glTF2Importer
//

static const aiImporterDesc desc = {
	"glTF2 Importer",
	"",
	"",
	"",
	aiImporterFlags_SupportTextFlavour | aiImporterFlags_SupportBinaryFlavour | aiImporterFlags_LimitedSupport | aiImporterFlags_Experimental,
	0,
	0,
	0,
	0,
	"gltf glb"
};

glTF2Importer::glTF2Importer() :
		BaseImporter(),
		meshOffsets(),
		embeddedTexIdxs(),
		mScene(nullptr) {
	// empty
}

glTF2Importer::~glTF2Importer() {
	// empty
}

const aiImporterDesc *glTF2Importer::GetInfo() const {
	return &desc;
}

bool glTF2Importer::CanRead(const std::string &pFile, IOSystem *pIOHandler, bool /* checkSig */) const {
	const std::string &extension = GetExtension(pFile);

	if (extension != "gltf" && extension != "glb") {
<<<<<<< HEAD
        return false;
    }
=======
		return false;
	}
>>>>>>> afccda95

	if (pIOHandler) {
		glTF2::Asset asset(pIOHandler);
		asset.Load(pFile, extension == "glb");
		std::string version = asset.asset.version;
		return !version.empty() && version[0] == '2';
	}

	return false;
}

static aiTextureMapMode ConvertWrappingMode(SamplerWrap gltfWrapMode) {
	switch (gltfWrapMode) {
		case SamplerWrap::Mirrored_Repeat:
			return aiTextureMapMode_Mirror;

		case SamplerWrap::Clamp_To_Edge:
			return aiTextureMapMode_Clamp;

		case SamplerWrap::UNSET:
		case SamplerWrap::Repeat:
		default:
			return aiTextureMapMode_Wrap;
	}
}

inline void SetMaterialColorProperty(Asset & /*r*/, vec4 &prop, aiMaterial *mat, const char *pKey, unsigned int type, unsigned int idx) {
	aiColor4D col;
	CopyValue(prop, col);
	mat->AddProperty(&col, 1, pKey, type, idx);
}

inline void SetMaterialColorProperty(Asset & /*r*/, vec3 &prop, aiMaterial *mat, const char *pKey, unsigned int type, unsigned int idx) {
	aiColor4D col;
	glTFCommon::CopyValue(prop, col);
	mat->AddProperty(&col, 1, pKey, type, idx);
}

inline void SetMaterialTextureProperty(std::vector<int> &embeddedTexIdxs, Asset & /*r*/, glTF2::TextureInfo prop, aiMaterial *mat, aiTextureType texType, unsigned int texSlot = 0) {
	if (prop.texture && prop.texture->source) {
		aiString uri(prop.texture->source->uri);

		int texIdx = embeddedTexIdxs[prop.texture->source.GetIndex()];
		if (texIdx != -1) { // embedded
			// setup texture reference string (copied from ColladaLoader::FindFilenameForEffectTexture)
			uri.data[0] = '*';
			uri.length = 1 + ASSIMP_itoa10(uri.data + 1, MAXLEN - 1, texIdx);
		}

        mat->AddProperty(&uri, AI_MATKEY_TEXTURE(texType, texSlot));
        mat->AddProperty(&prop.texCoord, 1, AI_MATKEY_GLTF_TEXTURE_TEXCOORD(texType, texSlot));

		if (prop.textureTransformSupported) {
			aiUVTransform transform;
			transform.mScaling.x = prop.TextureTransformExt_t.scale[0];
			transform.mScaling.y = prop.TextureTransformExt_t.scale[1];
			transform.mRotation = -prop.TextureTransformExt_t.rotation; // must be negated

			// A change of coordinates is required to map glTF UV transformations into the space used by
			// Assimp. In glTF all UV origins are at 0,1 (top left of texture) in Assimp space. In Assimp
			// rotation occurs around the image center (0.5,0.5) where as in glTF rotation is around the
			// texture origin. All three can be corrected for solely by a change of the translation since
			// the transformations available are shape preserving. Note the importer already flips the V
			// coordinate of the actual meshes during import.
			const ai_real rcos(cos(-transform.mRotation));
			const ai_real rsin(sin(-transform.mRotation));
			transform.mTranslation.x = (static_cast<ai_real>( 0.5 ) * transform.mScaling.x) * (-rcos + rsin + 1) + prop.TextureTransformExt_t.offset[0];
			transform.mTranslation.y = ((static_cast<ai_real>( 0.5 ) * transform.mScaling.y) * (rsin + rcos - 1)) + 1 - transform.mScaling.y - prop.TextureTransformExt_t.offset[1];;

			mat->AddProperty(&transform, 1, _AI_MATKEY_UVTRANSFORM_BASE, texType, texSlot);
		}

		if (prop.texture->sampler) {
			Ref<Sampler> sampler = prop.texture->sampler;

			aiString name(sampler->name);
			aiString id(sampler->id);

			mat->AddProperty(&name, AI_MATKEY_GLTF_MAPPINGNAME(texType, texSlot));
			mat->AddProperty(&id, AI_MATKEY_GLTF_MAPPINGID(texType, texSlot));

			aiTextureMapMode wrapS = ConvertWrappingMode(sampler->wrapS);
			aiTextureMapMode wrapT = ConvertWrappingMode(sampler->wrapT);
			mat->AddProperty(&wrapS, 1, AI_MATKEY_MAPPINGMODE_U(texType, texSlot));
			mat->AddProperty(&wrapT, 1, AI_MATKEY_MAPPINGMODE_V(texType, texSlot));

			if (sampler->magFilter != SamplerMagFilter::UNSET) {
				mat->AddProperty(&sampler->magFilter, 1, AI_MATKEY_GLTF_MAPPINGFILTER_MAG(texType, texSlot));
			}

			if (sampler->minFilter != SamplerMinFilter::UNSET) {
				mat->AddProperty(&sampler->minFilter, 1, AI_MATKEY_GLTF_MAPPINGFILTER_MIN(texType, texSlot));
			}
		}
	}
}

inline void SetMaterialTextureProperty(std::vector<int> &embeddedTexIdxs, Asset &r, glTF2::NormalTextureInfo &prop, aiMaterial *mat, aiTextureType texType, unsigned int texSlot = 0) {
	SetMaterialTextureProperty(embeddedTexIdxs, r, (glTF2::TextureInfo)prop, mat, texType, texSlot);

	if (prop.texture && prop.texture->source) {
		mat->AddProperty(&prop.scale, 1, AI_MATKEY_GLTF_TEXTURE_SCALE(texType, texSlot));
	}
}

inline void SetMaterialTextureProperty(std::vector<int> &embeddedTexIdxs, Asset &r, glTF2::OcclusionTextureInfo &prop, aiMaterial *mat, aiTextureType texType, unsigned int texSlot = 0) {
	SetMaterialTextureProperty(embeddedTexIdxs, r, (glTF2::TextureInfo)prop, mat, texType, texSlot);

	if (prop.texture && prop.texture->source) {
		mat->AddProperty(&prop.strength, 1, AI_MATKEY_GLTF_TEXTURE_STRENGTH(texType, texSlot));
	}
}

static aiMaterial *ImportMaterial(std::vector<int> &embeddedTexIdxs, Asset &r, Material &mat) {
	aiMaterial *aimat = new aiMaterial();

	if (!mat.name.empty()) {
		aiString str(mat.name);

		aimat->AddProperty(&str, AI_MATKEY_NAME);
	}

	SetMaterialColorProperty(r, mat.pbrMetallicRoughness.baseColorFactor, aimat, AI_MATKEY_COLOR_DIFFUSE);
	SetMaterialColorProperty(r, mat.pbrMetallicRoughness.baseColorFactor, aimat, AI_MATKEY_GLTF_PBRMETALLICROUGHNESS_BASE_COLOR_FACTOR);

	SetMaterialTextureProperty(embeddedTexIdxs, r, mat.pbrMetallicRoughness.baseColorTexture, aimat, aiTextureType_DIFFUSE);
	SetMaterialTextureProperty(embeddedTexIdxs, r, mat.pbrMetallicRoughness.baseColorTexture, aimat, AI_MATKEY_GLTF_PBRMETALLICROUGHNESS_BASE_COLOR_TEXTURE);

	SetMaterialTextureProperty(embeddedTexIdxs, r, mat.pbrMetallicRoughness.metallicRoughnessTexture, aimat, AI_MATKEY_GLTF_PBRMETALLICROUGHNESS_METALLICROUGHNESS_TEXTURE);

	aimat->AddProperty(&mat.pbrMetallicRoughness.metallicFactor, 1, AI_MATKEY_GLTF_PBRMETALLICROUGHNESS_METALLIC_FACTOR);
	aimat->AddProperty(&mat.pbrMetallicRoughness.roughnessFactor, 1, AI_MATKEY_GLTF_PBRMETALLICROUGHNESS_ROUGHNESS_FACTOR);

	float roughnessAsShininess = 1 - mat.pbrMetallicRoughness.roughnessFactor;
	roughnessAsShininess *= roughnessAsShininess * 1000;
	aimat->AddProperty(&roughnessAsShininess, 1, AI_MATKEY_SHININESS);

	SetMaterialTextureProperty(embeddedTexIdxs, r, mat.normalTexture, aimat, aiTextureType_NORMALS);
	SetMaterialTextureProperty(embeddedTexIdxs, r, mat.occlusionTexture, aimat, aiTextureType_LIGHTMAP);
	SetMaterialTextureProperty(embeddedTexIdxs, r, mat.emissiveTexture, aimat, aiTextureType_EMISSIVE);
	SetMaterialColorProperty(r, mat.emissiveFactor, aimat, AI_MATKEY_COLOR_EMISSIVE);

	aimat->AddProperty(&mat.doubleSided, 1, AI_MATKEY_TWOSIDED);

	aiString alphaMode(mat.alphaMode);
	aimat->AddProperty(&alphaMode, AI_MATKEY_GLTF_ALPHAMODE);
	aimat->AddProperty(&mat.alphaCutoff, 1, AI_MATKEY_GLTF_ALPHACUTOFF);

	//pbrSpecularGlossiness
	if (mat.pbrSpecularGlossiness.isPresent) {
		PbrSpecularGlossiness &pbrSG = mat.pbrSpecularGlossiness.value;

		aimat->AddProperty(&mat.pbrSpecularGlossiness.isPresent, 1, AI_MATKEY_GLTF_PBRSPECULARGLOSSINESS);
		SetMaterialColorProperty(r, pbrSG.diffuseFactor, aimat, AI_MATKEY_COLOR_DIFFUSE);
		SetMaterialColorProperty(r, pbrSG.specularFactor, aimat, AI_MATKEY_COLOR_SPECULAR);

		float glossinessAsShininess = pbrSG.glossinessFactor * 1000.0f;
		aimat->AddProperty(&glossinessAsShininess, 1, AI_MATKEY_SHININESS);
		aimat->AddProperty(&pbrSG.glossinessFactor, 1, AI_MATKEY_GLTF_PBRSPECULARGLOSSINESS_GLOSSINESS_FACTOR);

		SetMaterialTextureProperty(embeddedTexIdxs, r, pbrSG.diffuseTexture, aimat, aiTextureType_DIFFUSE);

		SetMaterialTextureProperty(embeddedTexIdxs, r, pbrSG.specularGlossinessTexture, aimat, aiTextureType_SPECULAR);
	}
	if (mat.unlit) {
		aimat->AddProperty(&mat.unlit, 1, AI_MATKEY_GLTF_UNLIT);
	}

	return aimat;
}

void glTF2Importer::ImportMaterials(glTF2::Asset &r) {
	const unsigned int numImportedMaterials = unsigned(r.materials.Size());
	Material defaultMaterial;

	mScene->mNumMaterials = numImportedMaterials + 1;
	mScene->mMaterials = new aiMaterial *[mScene->mNumMaterials];
	mScene->mMaterials[numImportedMaterials] = ImportMaterial(embeddedTexIdxs, r, defaultMaterial);

	for (unsigned int i = 0; i < numImportedMaterials; ++i) {
		mScene->mMaterials[i] = ImportMaterial(embeddedTexIdxs, r, r.materials[i]);
	}
}

static inline void SetFace(aiFace &face, int a) {
	face.mNumIndices = 1;
	face.mIndices = new unsigned int[1];
	face.mIndices[0] = a;
}

static inline void SetFace(aiFace &face, int a, int b) {
	face.mNumIndices = 2;
	face.mIndices = new unsigned int[2];
	face.mIndices[0] = a;
	face.mIndices[1] = b;
}

static inline void SetFace(aiFace &face, int a, int b, int c) {
	face.mNumIndices = 3;
	face.mIndices = new unsigned int[3];
	face.mIndices[0] = a;
	face.mIndices[1] = b;
	face.mIndices[2] = c;
}

#ifdef ASSIMP_BUILD_DEBUG
static inline bool CheckValidFacesIndices(aiFace *faces, unsigned nFaces, unsigned nVerts) {
	for (unsigned i = 0; i < nFaces; ++i) {
		for (unsigned j = 0; j < faces[i].mNumIndices; ++j) {
			unsigned idx = faces[i].mIndices[j];
			if (idx >= nVerts) {
				return false;
			}
		}
	}
	return true;
}
#endif // ASSIMP_BUILD_DEBUG

void glTF2Importer::ImportMeshes(glTF2::Asset &r) {
	std::vector<aiMesh *> meshes;

	unsigned int k = 0;
    meshOffsets.clear();

	for (unsigned int m = 0; m < r.meshes.Size(); ++m) {
		Mesh &mesh = r.meshes[m];

		meshOffsets.push_back(k);
		k += unsigned(mesh.primitives.size());

		for (unsigned int p = 0; p < mesh.primitives.size(); ++p) {
			Mesh::Primitive &prim = mesh.primitives[p];

			aiMesh *aim = new aiMesh();
			meshes.push_back(aim);

			aim->mName = mesh.name.empty() ? mesh.id : mesh.name;

			if (mesh.primitives.size() > 1) {
				ai_uint32 &len = aim->mName.length;
				aim->mName.data[len] = '-';
				len += 1 + ASSIMP_itoa10(aim->mName.data + len + 1, unsigned(MAXLEN - len - 1), p);
			}

			switch (prim.mode) {
				case PrimitiveMode_POINTS:
					aim->mPrimitiveTypes |= aiPrimitiveType_POINT;
					break;

				case PrimitiveMode_LINES:
				case PrimitiveMode_LINE_LOOP:
				case PrimitiveMode_LINE_STRIP:
					aim->mPrimitiveTypes |= aiPrimitiveType_LINE;
					break;

				case PrimitiveMode_TRIANGLES:
				case PrimitiveMode_TRIANGLE_STRIP:
				case PrimitiveMode_TRIANGLE_FAN:
					aim->mPrimitiveTypes |= aiPrimitiveType_TRIANGLE;
					break;
			}

			Mesh::Primitive::Attributes &attr = prim.attributes;

			if (attr.position.size() > 0 && attr.position[0]) {
				aim->mNumVertices = static_cast<unsigned int>(attr.position[0]->count);
				attr.position[0]->ExtractData(aim->mVertices);
			}

			if (attr.normal.size() > 0 && attr.normal[0]) {
				attr.normal[0]->ExtractData(aim->mNormals);

				// only extract tangents if normals are present
				if (attr.tangent.size() > 0 && attr.tangent[0]) {
					// generate bitangents from normals and tangents according to spec
					Tangent *tangents = nullptr;

					attr.tangent[0]->ExtractData(tangents);

					aim->mTangents = new aiVector3D[aim->mNumVertices];
					aim->mBitangents = new aiVector3D[aim->mNumVertices];

					for (unsigned int i = 0; i < aim->mNumVertices; ++i) {
						aim->mTangents[i] = tangents[i].xyz;
						aim->mBitangents[i] = (aim->mNormals[i] ^ tangents[i].xyz) * tangents[i].w;
					}

					delete[] tangents;
				}
			}

			for (size_t c = 0; c < attr.color.size() && c < AI_MAX_NUMBER_OF_COLOR_SETS; ++c) {
				if (attr.color[c]->count != aim->mNumVertices) {
					DefaultLogger::get()->warn("Color stream size in mesh \"" + mesh.name +
											   "\" does not match the vertex count");
					continue;
				}
				attr.color[c]->ExtractData(aim->mColors[c]);
			}
			for (size_t tc = 0; tc < attr.texcoord.size() && tc < AI_MAX_NUMBER_OF_TEXTURECOORDS; ++tc) {
				if (attr.texcoord[tc]->count != aim->mNumVertices) {
					DefaultLogger::get()->warn("Texcoord stream size in mesh \"" + mesh.name +
											   "\" does not match the vertex count");
					continue;
				}

				attr.texcoord[tc]->ExtractData(aim->mTextureCoords[tc]);
				aim->mNumUVComponents[tc] = attr.texcoord[tc]->GetNumComponents();

				aiVector3D *values = aim->mTextureCoords[tc];
				for (unsigned int i = 0; i < aim->mNumVertices; ++i) {
					values[i].y = 1 - values[i].y; // Flip Y coords
				}
			}

			std::vector<Mesh::Primitive::Target> &targets = prim.targets;
			if (targets.size() > 0) {
				aim->mNumAnimMeshes = (unsigned int)targets.size();
				aim->mAnimMeshes = new aiAnimMesh *[aim->mNumAnimMeshes];
				for (size_t i = 0; i < targets.size(); i++) {
					aim->mAnimMeshes[i] = aiCreateAnimMesh(aim);
					aiAnimMesh &aiAnimMesh = *(aim->mAnimMeshes[i]);
					Mesh::Primitive::Target &target = targets[i];

					if (target.position.size() > 0) {
						aiVector3D *positionDiff = nullptr;
						target.position[0]->ExtractData(positionDiff);
						for (unsigned int vertexId = 0; vertexId < aim->mNumVertices; vertexId++) {
							aiAnimMesh.mVertices[vertexId] += positionDiff[vertexId];
						}
						delete[] positionDiff;
					}
					if (target.normal.size() > 0) {
						aiVector3D *normalDiff = nullptr;
						target.normal[0]->ExtractData(normalDiff);
						for (unsigned int vertexId = 0; vertexId < aim->mNumVertices; vertexId++) {
							aiAnimMesh.mNormals[vertexId] += normalDiff[vertexId];
						}
						delete[] normalDiff;
					}
					if (target.tangent.size() > 0) {
						Tangent *tangent = nullptr;
						attr.tangent[0]->ExtractData(tangent);

						aiVector3D *tangentDiff = nullptr;
						target.tangent[0]->ExtractData(tangentDiff);

						for (unsigned int vertexId = 0; vertexId < aim->mNumVertices; ++vertexId) {
							tangent[vertexId].xyz += tangentDiff[vertexId];
							aiAnimMesh.mTangents[vertexId] = tangent[vertexId].xyz;
							aiAnimMesh.mBitangents[vertexId] = (aiAnimMesh.mNormals[vertexId] ^ tangent[vertexId].xyz) * tangent[vertexId].w;
						}
						delete[] tangent;
						delete[] tangentDiff;
					}
					if (mesh.weights.size() > i) {
						aiAnimMesh.mWeight = mesh.weights[i];
					}
				}
			}

			aiFace *faces = nullptr;
			size_t nFaces = 0;

			if (prim.indices) {
				size_t count = prim.indices->count;

				Accessor::Indexer data = prim.indices->GetIndexer();
				ai_assert(data.IsValid());

				switch (prim.mode) {
					case PrimitiveMode_POINTS: {
						nFaces = count;
						faces = new aiFace[nFaces];
						for (unsigned int i = 0; i < count; ++i) {
							SetFace(faces[i], data.GetUInt(i));
						}
						break;
					}

					case PrimitiveMode_LINES: {
						nFaces = count / 2;
						if (nFaces * 2 != count) {
							ASSIMP_LOG_WARN("The number of vertices was not compatible with the LINES mode. Some vertices were dropped.");
							count = nFaces * 2;
						}
						faces = new aiFace[nFaces];
						for (unsigned int i = 0; i < count; i += 2) {
							SetFace(faces[i / 2], data.GetUInt(i), data.GetUInt(i + 1));
						}
						break;
					}

					case PrimitiveMode_LINE_LOOP:
					case PrimitiveMode_LINE_STRIP: {
						nFaces = count - ((prim.mode == PrimitiveMode_LINE_STRIP) ? 1 : 0);
						faces = new aiFace[nFaces];
						SetFace(faces[0], data.GetUInt(0), data.GetUInt(1));
						for (unsigned int i = 2; i < count; ++i) {
							SetFace(faces[i - 1], faces[i - 2].mIndices[1], data.GetUInt(i));
						}
						if (prim.mode == PrimitiveMode_LINE_LOOP) { // close the loop
							SetFace(faces[count - 1], faces[count - 2].mIndices[1], faces[0].mIndices[0]);
						}
						break;
					}

					case PrimitiveMode_TRIANGLES: {
						nFaces = count / 3;
						if (nFaces * 3 != count) {
							ASSIMP_LOG_WARN("The number of vertices was not compatible with the TRIANGLES mode. Some vertices were dropped.");
							count = nFaces * 3;
						}
						faces = new aiFace[nFaces];
						for (unsigned int i = 0; i < count; i += 3) {
							SetFace(faces[i / 3], data.GetUInt(i), data.GetUInt(i + 1), data.GetUInt(i + 2));
						}
						break;
					}
					case PrimitiveMode_TRIANGLE_STRIP: {
						nFaces = count - 2;
						faces = new aiFace[nFaces];
						for (unsigned int i = 0; i < nFaces; ++i) {
							//The ordering is to ensure that the triangles are all drawn with the same orientation
							if ((i + 1) % 2 == 0) {
								//For even n, vertices n + 1, n, and n + 2 define triangle n
								SetFace(faces[i], data.GetUInt(i + 1), data.GetUInt(i), data.GetUInt(i + 2));
							} else {
								//For odd n, vertices n, n+1, and n+2 define triangle n
								SetFace(faces[i], data.GetUInt(i), data.GetUInt(i + 1), data.GetUInt(i + 2));
							}
						}
						break;
					}
					case PrimitiveMode_TRIANGLE_FAN:
						nFaces = count - 2;
						faces = new aiFace[nFaces];
						SetFace(faces[0], data.GetUInt(0), data.GetUInt(1), data.GetUInt(2));
						for (unsigned int i = 1; i < nFaces; ++i) {
							SetFace(faces[i], faces[0].mIndices[0], faces[i - 1].mIndices[2], data.GetUInt(i + 2));
						}
						break;
				}
			} else { // no indices provided so directly generate from counts

				// use the already determined count as it includes checks
				unsigned int count = aim->mNumVertices;

				switch (prim.mode) {
					case PrimitiveMode_POINTS: {
						nFaces = count;
						faces = new aiFace[nFaces];
						for (unsigned int i = 0; i < count; ++i) {
							SetFace(faces[i], i);
						}
						break;
					}

					case PrimitiveMode_LINES: {
						nFaces = count / 2;
						if (nFaces * 2 != count) {
							ASSIMP_LOG_WARN("The number of vertices was not compatible with the LINES mode. Some vertices were dropped.");
							count = (unsigned int)nFaces * 2;
						}
						faces = new aiFace[nFaces];
						for (unsigned int i = 0; i < count; i += 2) {
							SetFace(faces[i / 2], i, i + 1);
						}
						break;
					}

					case PrimitiveMode_LINE_LOOP:
					case PrimitiveMode_LINE_STRIP: {
						nFaces = count - ((prim.mode == PrimitiveMode_LINE_STRIP) ? 1 : 0);
						faces = new aiFace[nFaces];
						SetFace(faces[0], 0, 1);
						for (unsigned int i = 2; i < count; ++i) {
							SetFace(faces[i - 1], faces[i - 2].mIndices[1], i);
						}
						if (prim.mode == PrimitiveMode_LINE_LOOP) { // close the loop
							SetFace(faces[count - 1], faces[count - 2].mIndices[1], faces[0].mIndices[0]);
						}
						break;
					}

					case PrimitiveMode_TRIANGLES: {
						nFaces = count / 3;
						if (nFaces * 3 != count) {
							ASSIMP_LOG_WARN("The number of vertices was not compatible with the TRIANGLES mode. Some vertices were dropped.");
							count = (unsigned int)nFaces * 3;
						}
						faces = new aiFace[nFaces];
						for (unsigned int i = 0; i < count; i += 3) {
							SetFace(faces[i / 3], i, i + 1, i + 2);
						}
						break;
					}
					case PrimitiveMode_TRIANGLE_STRIP: {
						nFaces = count - 2;
						faces = new aiFace[nFaces];
						for (unsigned int i = 0; i < nFaces; ++i) {
							//The ordering is to ensure that the triangles are all drawn with the same orientation
							if ((i + 1) % 2 == 0) {
								//For even n, vertices n + 1, n, and n + 2 define triangle n
								SetFace(faces[i], i + 1, i, i + 2);
							} else {
								//For odd n, vertices n, n+1, and n+2 define triangle n
								SetFace(faces[i], i, i + 1, i + 2);
							}
						}
						break;
					}
					case PrimitiveMode_TRIANGLE_FAN:
						nFaces = count - 2;
						faces = new aiFace[nFaces];
						SetFace(faces[0], 0, 1, 2);
						for (unsigned int i = 1; i < nFaces; ++i) {
							SetFace(faces[i], faces[0].mIndices[0], faces[i - 1].mIndices[2], i + 2);
						}
						break;
				}
			}

			if (nullptr != faces) {
				aim->mFaces = faces;
				aim->mNumFaces = static_cast<unsigned int>(nFaces);
				ai_assert(CheckValidFacesIndices(faces, static_cast<unsigned>(nFaces), aim->mNumVertices));
			}

			if (prim.material) {
				aim->mMaterialIndex = prim.material.GetIndex();
			} else {
				aim->mMaterialIndex = mScene->mNumMaterials - 1;
			}
		}
	}

	meshOffsets.push_back(k);

	CopyVector(meshes, mScene->mMeshes, mScene->mNumMeshes);
}

void glTF2Importer::ImportCameras(glTF2::Asset &r) {
	if (!r.cameras.Size()) return;

	mScene->mNumCameras = r.cameras.Size();
	mScene->mCameras = new aiCamera *[r.cameras.Size()];

	for (size_t i = 0; i < r.cameras.Size(); ++i) {
		Camera &cam = r.cameras[i];

		aiCamera *aicam = mScene->mCameras[i] = new aiCamera();

		// cameras point in -Z by default, rest is specified in node transform
		aicam->mLookAt = aiVector3D(0.f, 0.f, -1.f);

		if (cam.type == Camera::Perspective) {

			aicam->mAspect = cam.cameraProperties.perspective.aspectRatio;
			aicam->mHorizontalFOV = cam.cameraProperties.perspective.yfov * ((aicam->mAspect == 0.f) ? 1.f : aicam->mAspect);
			aicam->mClipPlaneFar = cam.cameraProperties.perspective.zfar;
			aicam->mClipPlaneNear = cam.cameraProperties.perspective.znear;
		} else {
			aicam->mClipPlaneFar = cam.cameraProperties.ortographic.zfar;
			aicam->mClipPlaneNear = cam.cameraProperties.ortographic.znear;
			aicam->mHorizontalFOV = 0.0;
			aicam->mAspect = 1.0f;
			if (0.f != cam.cameraProperties.ortographic.ymag) {
				aicam->mAspect = cam.cameraProperties.ortographic.xmag / cam.cameraProperties.ortographic.ymag;
			}
		}
	}
}

void glTF2Importer::ImportLights(glTF2::Asset &r) {
	if (!r.lights.Size())
		return;

	mScene->mNumLights = r.lights.Size();
	mScene->mLights = new aiLight *[r.lights.Size()];

	for (size_t i = 0; i < r.lights.Size(); ++i) {
		Light &light = r.lights[i];

		aiLight *ail = mScene->mLights[i] = new aiLight();

		switch (light.type) {
			case Light::Directional:
				ail->mType = aiLightSource_DIRECTIONAL;
				break;
			case Light::Point:
				ail->mType = aiLightSource_POINT;
				break;
			case Light::Spot:
				ail->mType = aiLightSource_SPOT;
				break;
		}

		if (ail->mType != aiLightSource_POINT) {
			ail->mDirection = aiVector3D(0.0f, 0.0f, -1.0f);
			ail->mUp = aiVector3D(0.0f, 1.0f, 0.0f);
		}

		vec3 colorWithIntensity = { light.color[0] * light.intensity, light.color[1] * light.intensity, light.color[2] * light.intensity };
		CopyValue(colorWithIntensity, ail->mColorAmbient);
		CopyValue(colorWithIntensity, ail->mColorDiffuse);
		CopyValue(colorWithIntensity, ail->mColorSpecular);

		if (ail->mType == aiLightSource_DIRECTIONAL) {
			ail->mAttenuationConstant = 1.0;
			ail->mAttenuationLinear = 0.0;
			ail->mAttenuationQuadratic = 0.0;
		} else {
			//in PBR attenuation is calculated using inverse square law which can be expressed
			//using assimps equation: 1/(att0 + att1 * d + att2 * d*d) with the following parameters
			//this is correct equation for the case when range (see
			//https://github.com/KhronosGroup/glTF/tree/master/extensions/2.0/Khronos/KHR_lights_punctual)
			//is not present. When range is not present it is assumed that it is infinite and so numerator is 1.
			//When range is present then numerator might be any value in range [0,1] and then assimps equation
			//will not suffice. In this case range is added into metadata in ImportNode function
			//and its up to implementation to read it when it wants to
			ail->mAttenuationConstant = 0.0;
			ail->mAttenuationLinear = 0.0;
			ail->mAttenuationQuadratic = 1.0;
		}

		if (ail->mType == aiLightSource_SPOT) {
			ail->mAngleInnerCone = light.innerConeAngle;
			ail->mAngleOuterCone = light.outerConeAngle;
		}
	}
}

static void GetNodeTransform(aiMatrix4x4 &matrix, const glTF2::Node &node) {
	if (node.matrix.isPresent) {
		CopyValue(node.matrix.value, matrix);
	} else {
		if (node.translation.isPresent) {
			aiVector3D trans;
			CopyValue(node.translation.value, trans);
			aiMatrix4x4 t;
			aiMatrix4x4::Translation(trans, t);
			matrix = matrix * t;
		}

		if (node.rotation.isPresent) {
			aiQuaternion rot;
			CopyValue(node.rotation.value, rot);
			matrix = matrix * aiMatrix4x4(rot.GetMatrix());
		}

		if (node.scale.isPresent) {
			aiVector3D scal(1.f);
			CopyValue(node.scale.value, scal);
			aiMatrix4x4 s;
			aiMatrix4x4::Scaling(scal, s);
			matrix = matrix * s;
		}
	}
}

static void BuildVertexWeightMapping(Mesh::Primitive &primitive, std::vector<std::vector<aiVertexWeight>> &map) {
	Mesh::Primitive::Attributes &attr = primitive.attributes;
	if (attr.weight.empty() || attr.joint.empty()) {
		return;
	}
	if (attr.weight[0]->count != attr.joint[0]->count) {
		return;
	}

	size_t num_vertices = attr.weight[0]->count;

	struct Weights {
		float values[4];
	};
	Weights *weights = nullptr;
	attr.weight[0]->ExtractData(weights);

	struct Indices8 {
		uint8_t values[4];
	};
	struct Indices16 {
		uint16_t values[4];
	};
	Indices8 *indices8 = nullptr;
	Indices16 *indices16 = nullptr;
	if (attr.joint[0]->GetElementSize() == 4) {
		attr.joint[0]->ExtractData(indices8);
	} else {
		attr.joint[0]->ExtractData(indices16);
	}
	//
	if (nullptr == indices8 && nullptr == indices16) {
		// Something went completely wrong!
		ai_assert(false);
		return;
	}

	for (size_t i = 0; i < num_vertices; ++i) {
		for (int j = 0; j < 4; ++j) {
			const unsigned int bone = (indices8 != nullptr) ? indices8[i].values[j] : indices16[i].values[j];
			const float weight = weights[i].values[j];
			if (weight > 0 && bone < map.size()) {
				map[bone].reserve(8);
				map[bone].emplace_back(static_cast<unsigned int>(i), weight);
			}
		}
	}

	delete[] weights;
	delete[] indices8;
	delete[] indices16;
}

static std::string GetNodeName(const Node &node) {
	return node.name.empty() ? node.id : node.name;
}

aiNode *ImportNode(aiScene *pScene, glTF2::Asset &r, std::vector<unsigned int> &meshOffsets, glTF2::Ref<glTF2::Node> &ptr) {
	Node &node = *ptr;

	aiNode *ainode = new aiNode(GetNodeName(node));

	if (!node.children.empty()) {
		ainode->mNumChildren = unsigned(node.children.size());
		ainode->mChildren = new aiNode *[ainode->mNumChildren];

		for (unsigned int i = 0; i < ainode->mNumChildren; ++i) {
			aiNode *child = ImportNode(pScene, r, meshOffsets, node.children[i]);
			child->mParent = ainode;
			ainode->mChildren[i] = child;
		}
	}

	GetNodeTransform(ainode->mTransformation, node);

	if (!node.meshes.empty()) {
		// GLTF files contain at most 1 mesh per node.
		assert(node.meshes.size() == 1);
		int mesh_idx = node.meshes[0].GetIndex();
		int count = meshOffsets[mesh_idx + 1] - meshOffsets[mesh_idx];

		ainode->mNumMeshes = count;
		ainode->mMeshes = new unsigned int[count];

		if (node.skin) {
			for (int primitiveNo = 0; primitiveNo < count; ++primitiveNo) {
				aiMesh *mesh = pScene->mMeshes[meshOffsets[mesh_idx] + primitiveNo];
				unsigned int numBones =static_cast<unsigned int>(node.skin->jointNames.size());

				std::vector<std::vector<aiVertexWeight>> weighting(numBones);
				BuildVertexWeightMapping(node.meshes[0]->primitives[primitiveNo], weighting);

				unsigned int realNumBones = 0;
				for (uint32_t i = 0; i < numBones; ++i) {
					if (weighting[i].size() > 0) {
						realNumBones++;
					}
				}

				mesh->mNumBones = static_cast<unsigned int>(realNumBones);
				mesh->mBones = new aiBone *[mesh->mNumBones];

				// GLTF and Assimp choose to store bone weights differently.
				// GLTF has each vertex specify which bones influence the vertex.
				// Assimp has each bone specify which vertices it has influence over.
				// To convert this data, we first read over the vertex data and pull
				// out the bone-to-vertex mapping.  Then, when creating the aiBones,
				// we copy the bone-to-vertex mapping into the bone.  This is unfortunate
				// both because it's somewhat slow and because, for many applications,
				// we then need to reconvert the data back into the vertex-to-bone
				// mapping which makes things doubly-slow.

				mat4 *pbindMatrices = nullptr;
				node.skin->inverseBindMatrices->ExtractData(pbindMatrices);

				int cb = 0;
				for (uint32_t i = 0; i < numBones; ++i) {
					const std::vector<aiVertexWeight> &weights = weighting[i];
					if (weights.size() > 0) {
						aiBone *bone = new aiBone();

						Ref<Node> joint = node.skin->jointNames[i];
						if (!joint->name.empty()) {
							bone->mName = joint->name;
						} else {
							// Assimp expects each bone to have a unique name.
							static const std::string kDefaultName = "bone_";
							char postfix[10] = { 0 };
							ASSIMP_itoa10(postfix, i);
							bone->mName = (kDefaultName + postfix);
						}
						GetNodeTransform(bone->mOffsetMatrix, *joint);
						CopyValue(pbindMatrices[i], bone->mOffsetMatrix);
						bone->mNumWeights = static_cast<uint32_t>(weights.size());
						bone->mWeights = new aiVertexWeight[bone->mNumWeights];
						memcpy(bone->mWeights, weights.data(), bone->mNumWeights * sizeof(aiVertexWeight));
						mesh->mBones[cb++] = bone;
					}
				}

				if (pbindMatrices) {
					delete[] pbindMatrices;
				}
			}
		}

		int k = 0;
		for (unsigned int j = meshOffsets[mesh_idx]; j < meshOffsets[mesh_idx + 1]; ++j, ++k) {
			ainode->mMeshes[k] = j;
		}
	}

	if (node.camera) {
		pScene->mCameras[node.camera.GetIndex()]->mName = ainode->mName;
		if (node.translation.isPresent) {
			aiVector3D trans;
			CopyValue(node.translation.value, trans);
			pScene->mCameras[node.camera.GetIndex()]->mPosition = trans;
		}
	}

	if (node.light) {
		pScene->mLights[node.light.GetIndex()]->mName = ainode->mName;

		//range is optional - see https://github.com/KhronosGroup/glTF/tree/master/extensions/2.0/Khronos/KHR_lights_punctual
		//it is added to meta data of parent node, because there is no other place to put it
		if (node.light->range.isPresent) {
			ainode->mMetaData = aiMetadata::Alloc(1);
			ainode->mMetaData->Set(0, "PBR_LightRange", node.light->range.value);
		}
	}

	return ainode;
}

void glTF2Importer::ImportNodes(glTF2::Asset &r) {
	if (!r.scene) {
        return;
    }

	std::vector<Ref<Node>> rootNodes = r.scene->nodes;

	// The root nodes
	unsigned int numRootNodes = unsigned(rootNodes.size());
	if (numRootNodes == 1) { // a single root node: use it
		mScene->mRootNode = ImportNode(mScene, r, meshOffsets, rootNodes[0]);
	} else if (numRootNodes > 1) { // more than one root node: create a fake root
		aiNode *root = new aiNode("ROOT");
		root->mChildren = new aiNode *[numRootNodes];
		for (unsigned int i = 0; i < numRootNodes; ++i) {
			aiNode *node = ImportNode(mScene, r, meshOffsets, rootNodes[i]);
			node->mParent = root;
			root->mChildren[root->mNumChildren++] = node;
		}
		mScene->mRootNode = root;
	}
}

struct AnimationSamplers {
	AnimationSamplers() :
			translation(nullptr),
			rotation(nullptr),
			scale(nullptr),
			weight(nullptr) {
		// empty
	}

	Animation::Sampler *translation;
	Animation::Sampler *rotation;
	Animation::Sampler *scale;
	Animation::Sampler *weight;
};

aiNodeAnim *CreateNodeAnim(glTF2::Asset&, Node &node, AnimationSamplers &samplers) {
	aiNodeAnim *anim = new aiNodeAnim();
	anim->mNodeName = GetNodeName(node);

	static const float kMillisecondsFromSeconds = 1000.f;

	if (samplers.translation) {
		float *times = nullptr;
		samplers.translation->input->ExtractData(times);
		aiVector3D *values = nullptr;
		samplers.translation->output->ExtractData(values);
		anim->mNumPositionKeys = static_cast<uint32_t>(samplers.translation->input->count);
		anim->mPositionKeys = new aiVectorKey[anim->mNumPositionKeys];
		for (unsigned int i = 0; i < anim->mNumPositionKeys; ++i) {
			anim->mPositionKeys[i].mTime = times[i] * kMillisecondsFromSeconds;
			anim->mPositionKeys[i].mValue = values[i];
		}
		delete[] times;
		delete[] values;
	} else if (node.translation.isPresent) {
		anim->mNumPositionKeys = 1;
		anim->mPositionKeys = new aiVectorKey[anim->mNumPositionKeys];
		anim->mPositionKeys->mTime = 0.f;
		anim->mPositionKeys->mValue.x = node.translation.value[0];
		anim->mPositionKeys->mValue.y = node.translation.value[1];
		anim->mPositionKeys->mValue.z = node.translation.value[2];
	}

	if (samplers.rotation) {
		float *times = nullptr;
		samplers.rotation->input->ExtractData(times);
		aiQuaternion *values = nullptr;
		samplers.rotation->output->ExtractData(values);
		anim->mNumRotationKeys = static_cast<uint32_t>(samplers.rotation->input->count);
		anim->mRotationKeys = new aiQuatKey[anim->mNumRotationKeys];
		for (unsigned int i = 0; i < anim->mNumRotationKeys; ++i) {
			anim->mRotationKeys[i].mTime = times[i] * kMillisecondsFromSeconds;
			anim->mRotationKeys[i].mValue.x = values[i].w;
			anim->mRotationKeys[i].mValue.y = values[i].x;
			anim->mRotationKeys[i].mValue.z = values[i].y;
			anim->mRotationKeys[i].mValue.w = values[i].z;
		}
		delete[] times;
		delete[] values;
	} else if (node.rotation.isPresent) {
		anim->mNumRotationKeys = 1;
		anim->mRotationKeys = new aiQuatKey[anim->mNumRotationKeys];
		anim->mRotationKeys->mTime = 0.f;
		anim->mRotationKeys->mValue.x = node.rotation.value[0];
		anim->mRotationKeys->mValue.y = node.rotation.value[1];
		anim->mRotationKeys->mValue.z = node.rotation.value[2];
		anim->mRotationKeys->mValue.w = node.rotation.value[3];
	}

	if (samplers.scale) {
		float *times = nullptr;
		samplers.scale->input->ExtractData(times);
		aiVector3D *values = nullptr;
		samplers.scale->output->ExtractData(values);
		anim->mNumScalingKeys = static_cast<uint32_t>(samplers.scale->input->count);
		anim->mScalingKeys = new aiVectorKey[anim->mNumScalingKeys];
		for (unsigned int i = 0; i < anim->mNumScalingKeys; ++i) {
			anim->mScalingKeys[i].mTime = times[i] * kMillisecondsFromSeconds;
			anim->mScalingKeys[i].mValue = values[i];
		}
		delete[] times;
		delete[] values;
	} else if (node.scale.isPresent) {
		anim->mNumScalingKeys = 1;
		anim->mScalingKeys = new aiVectorKey[anim->mNumScalingKeys];
		anim->mScalingKeys->mTime = 0.f;
		anim->mScalingKeys->mValue.x = node.scale.value[0];
		anim->mScalingKeys->mValue.y = node.scale.value[1];
		anim->mScalingKeys->mValue.z = node.scale.value[2];
	}

	return anim;
}

aiMeshMorphAnim *CreateMeshMorphAnim(glTF2::Asset&, Node &node, AnimationSamplers &samplers) {
	aiMeshMorphAnim *anim = new aiMeshMorphAnim();
	anim->mName = GetNodeName(node);

	static const float kMillisecondsFromSeconds = 1000.f;

	if (nullptr != samplers.weight) {
		float *times = nullptr;
		samplers.weight->input->ExtractData(times);
		float *values = nullptr;
		samplers.weight->output->ExtractData(values);
		anim->mNumKeys = static_cast<uint32_t>(samplers.weight->input->count);

		const unsigned int numMorphs = (unsigned int)samplers.weight->output->count / anim->mNumKeys;

		anim->mKeys = new aiMeshMorphKey[anim->mNumKeys];
		unsigned int k = 0u;
		for (unsigned int i = 0u; i < anim->mNumKeys; ++i) {
			anim->mKeys[i].mTime = times[i] * kMillisecondsFromSeconds;
			anim->mKeys[i].mNumValuesAndWeights = numMorphs;
			anim->mKeys[i].mValues = new unsigned int[numMorphs];
			anim->mKeys[i].mWeights = new double[numMorphs];

			for (unsigned int j = 0u; j < numMorphs; ++j, ++k) {
				anim->mKeys[i].mValues[j] = j;
				anim->mKeys[i].mWeights[j] = (0.f > values[k]) ? 0.f : values[k];
			}
		}

		delete[] times;
		delete[] values;
	}

	return anim;
}

std::unordered_map<unsigned int, AnimationSamplers> GatherSamplers(Animation &anim) {
	std::unordered_map<unsigned int, AnimationSamplers> samplers;
	for (unsigned int c = 0; c < anim.channels.size(); ++c) {
		Animation::Channel &channel = anim.channels[c];
		if (channel.sampler >= static_cast<int>(anim.samplers.size())) {
			continue;
		}

		const unsigned int node_index = channel.target.node.GetIndex();

		AnimationSamplers &sampler = samplers[node_index];
		if (channel.target.path == AnimationPath_TRANSLATION) {
			sampler.translation = &anim.samplers[channel.sampler];
		} else if (channel.target.path == AnimationPath_ROTATION) {
			sampler.rotation = &anim.samplers[channel.sampler];
		} else if (channel.target.path == AnimationPath_SCALE) {
			sampler.scale = &anim.samplers[channel.sampler];
		} else if (channel.target.path == AnimationPath_WEIGHTS) {
			sampler.weight = &anim.samplers[channel.sampler];
		}
	}

	return samplers;
}

void glTF2Importer::ImportAnimations(glTF2::Asset &r) {
	if (!r.scene) return;

	mScene->mNumAnimations = r.animations.Size();
	if (mScene->mNumAnimations == 0) {
		return;
	}

	mScene->mAnimations = new aiAnimation *[mScene->mNumAnimations];
	for (unsigned int i = 0; i < r.animations.Size(); ++i) {
		Animation &anim = r.animations[i];

		aiAnimation *ai_anim = new aiAnimation();
		ai_anim->mName = anim.name;
		ai_anim->mDuration = 0;
		ai_anim->mTicksPerSecond = 0;

		std::unordered_map<unsigned int, AnimationSamplers> samplers = GatherSamplers(anim);

		uint32_t numChannels = 0u;
		uint32_t numMorphMeshChannels = 0u;

		for (auto &iter : samplers) {
			if ((nullptr != iter.second.rotation) || (nullptr != iter.second.scale) || (nullptr != iter.second.translation)) {
				++numChannels;
			}
			if (nullptr != iter.second.weight) {
				++numMorphMeshChannels;
			}
		}

		ai_anim->mNumChannels = numChannels;
		if (ai_anim->mNumChannels > 0) {
			ai_anim->mChannels = new aiNodeAnim *[ai_anim->mNumChannels];
			int j = 0;
			for (auto &iter : samplers) {
				if ((nullptr != iter.second.rotation) || (nullptr != iter.second.scale) || (nullptr != iter.second.translation)) {
					ai_anim->mChannels[j] = CreateNodeAnim(r, r.nodes[iter.first], iter.second);
					++j;
				}
			}
		}

		ai_anim->mNumMorphMeshChannels = numMorphMeshChannels;
		if (ai_anim->mNumMorphMeshChannels > 0) {
			ai_anim->mMorphMeshChannels = new aiMeshMorphAnim *[ai_anim->mNumMorphMeshChannels];
			int j = 0;
			for (auto &iter : samplers) {
				if (nullptr != iter.second.weight) {
					ai_anim->mMorphMeshChannels[j] = CreateMeshMorphAnim(r, r.nodes[iter.first], iter.second);
					++j;
				}
			}
		}

		// Use the latest keyframe for the duration of the animation
		double maxDuration = 0;
		unsigned int maxNumberOfKeys = 0;
		for (unsigned int j = 0; j < ai_anim->mNumChannels; ++j) {
			auto chan = ai_anim->mChannels[j];
			if (chan->mNumPositionKeys) {
				auto lastPosKey = chan->mPositionKeys[chan->mNumPositionKeys - 1];
				if (lastPosKey.mTime > maxDuration) {
					maxDuration = lastPosKey.mTime;
				}
				maxNumberOfKeys = std::max(maxNumberOfKeys, chan->mNumPositionKeys);
			}
			if (chan->mNumRotationKeys) {
				auto lastRotKey = chan->mRotationKeys[chan->mNumRotationKeys - 1];
				if (lastRotKey.mTime > maxDuration) {
					maxDuration = lastRotKey.mTime;
				}
				maxNumberOfKeys = std::max(maxNumberOfKeys, chan->mNumRotationKeys);
			}
			if (chan->mNumScalingKeys) {
				auto lastScaleKey = chan->mScalingKeys[chan->mNumScalingKeys - 1];
				if (lastScaleKey.mTime > maxDuration) {
					maxDuration = lastScaleKey.mTime;
				}
				maxNumberOfKeys = std::max(maxNumberOfKeys, chan->mNumScalingKeys);
			}
		}

		for (unsigned int j = 0; j < ai_anim->mNumMorphMeshChannels; ++j) {
			const auto *const chan = ai_anim->mMorphMeshChannels[j];

			if (0u != chan->mNumKeys) {
				const auto &lastKey = chan->mKeys[chan->mNumKeys - 1u];
				if (lastKey.mTime > maxDuration) {
					maxDuration = lastKey.mTime;
				}
				maxNumberOfKeys = std::max(maxNumberOfKeys, chan->mNumKeys);
			}
		}

		ai_anim->mDuration = maxDuration;
		ai_anim->mTicksPerSecond = 1000.0;

		mScene->mAnimations[i] = ai_anim;
	}
}

void glTF2Importer::ImportEmbeddedTextures(glTF2::Asset &r) {
	embeddedTexIdxs.resize(r.images.Size(), -1);

	int numEmbeddedTexs = 0;
	for (size_t i = 0; i < r.images.Size(); ++i) {
		if (r.images[i].HasData()) {
			numEmbeddedTexs += 1;
		}
	}

	if (numEmbeddedTexs == 0)
		return;

	mScene->mTextures = new aiTexture *[numEmbeddedTexs];

	// Add the embedded textures
	for (size_t i = 0; i < r.images.Size(); ++i) {
		Image &img = r.images[i];
		if (!img.HasData()) {
			continue;
		}

		int idx = mScene->mNumTextures++;
		embeddedTexIdxs[i] = idx;

		aiTexture *tex = mScene->mTextures[idx] = new aiTexture();

		size_t length = img.GetDataLength();
		void *data = img.StealData();

		tex->mFilename = img.name;
		tex->mWidth = static_cast<unsigned int>(length);
		tex->mHeight = 0;
		tex->pcData = reinterpret_cast<aiTexel *>(data);

		if (!img.mimeType.empty()) {
			const char *ext = strchr(img.mimeType.c_str(), '/') + 1;
			if (ext) {
				if (strcmp(ext, "jpeg") == 0) {
                    ext = "jpg";
                }

				size_t len = strlen(ext);
				if (len <= 3) {
					strcpy(tex->achFormatHint, ext);
				}
			}
		}
	}
}

void glTF2Importer::ImportCommonMetadata(glTF2::Asset& a) {
    ai_assert(mScene->mMetaData == nullptr);
    const bool hasVersion = !a.asset.version.empty();
    const bool hasGenerator = !a.asset.generator.empty();
    const bool hasCopyright = !a.asset.copyright.empty();
    if (hasVersion || hasGenerator || hasCopyright) {
        mScene->mMetaData = new aiMetadata;
        if (hasVersion) {
            mScene->mMetaData->Add(AI_METADATA_SOURCE_FORMAT_VERSION, aiString(a.asset.version));
        }
        if (hasGenerator) {
            mScene->mMetaData->Add(AI_METADATA_SOURCE_GENERATOR, aiString(a.asset.generator));
        }
        if (hasCopyright) {
            mScene->mMetaData->Add(AI_METADATA_SOURCE_COPYRIGHT, aiString(a.asset.copyright));
        }
    }
}

void glTF2Importer::InternReadFile(const std::string &pFile, aiScene *pScene, IOSystem *pIOHandler) {
	// clean all member arrays
	meshOffsets.clear();
	embeddedTexIdxs.clear();

	this->mScene = pScene;

	// read the asset file
	glTF2::Asset asset(pIOHandler);
	asset.Load(pFile, GetExtension(pFile) == "glb");

	//
	// Copy the data out
	//

	ImportEmbeddedTextures(asset);
	ImportMaterials(asset);

	ImportMeshes(asset);

	ImportCameras(asset);
	ImportLights(asset);

	ImportNodes(asset);

	ImportAnimations(asset);

    ImportCommonMetadata(asset);

	if (pScene->mNumMeshes == 0) {
		pScene->mFlags |= AI_SCENE_FLAGS_INCOMPLETE;
	}
}

#endif // ASSIMP_BUILD_NO_GLTF_IMPORTER<|MERGE_RESOLUTION|>--- conflicted
+++ resolved
@@ -111,13 +111,8 @@
 	const std::string &extension = GetExtension(pFile);
 
 	if (extension != "gltf" && extension != "glb") {
-<<<<<<< HEAD
         return false;
-    }
-=======
-		return false;
-	}
->>>>>>> afccda95
+  }
 
 	if (pIOHandler) {
 		glTF2::Asset asset(pIOHandler);
