--- conflicted
+++ resolved
@@ -161,13 +161,8 @@
 public:
     /** Parse given a token list. Does not take ownership of the tokens -
      *  the objects must persist during the entire parser lifetime */
-<<<<<<< HEAD
     Parser(const TokenList &tokens, StackAllocator &allocator, bool is_binary);
     ~Parser();
-=======
-    Parser (const TokenList& tokens,bool is_binary);
-    ~Parser() = default;
->>>>>>> 9519a62d
 
     const Scope& GetRootScope() const {
         return *root;
