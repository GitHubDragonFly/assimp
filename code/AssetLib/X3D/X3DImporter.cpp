--- conflicted
+++ resolved
@@ -148,7 +148,6 @@
     }
 }
 
-<<<<<<< HEAD
 void X3DImporter::ParseFile(const std::string &file, IOSystem *pIOHandler) {
     ai_assert(nullptr != pIOHandler);
 
@@ -156,1130 +155,37 @@
     std::unique_ptr<IOStream> fileStream(pIOHandler->Open(file, mode));
     if (!fileStream.get()) {
         throw DeadlyImportError("Failed to open file " + file + ".");
-=======
-/*********************************************************************************************************************************************/
-/************************************************************ Functions: throw set ***********************************************************/
-/*********************************************************************************************************************************************/
-
-void X3DImporter::Throw_ArgOutOfRange(const std::string& pArgument)
-{
-	throw DeadlyImportError("Argument value is out of range for: \"", pArgument, "\".");
+	}
 }
 
-void X3DImporter::Throw_CloseNotFound(const std::string& pNode)
-{
-	throw DeadlyImportError("Close tag for node <", pNode, "> not found. Seems file is corrupt.");
-}
-
-void X3DImporter::Throw_ConvertFail_Str2ArrF(const std::string& pAttrValue)
-{
-	throw DeadlyImportError("In <", mReader->getNodeName(), "> failed to convert attribute value \"", pAttrValue,
-							"\" from string to array of floats.");
-}
-
-void X3DImporter::Throw_DEF_And_USE()
-{
-	throw DeadlyImportError("\"DEF\" and \"USE\" can not be defined both in <", mReader->getNodeName(), ">.");
-}
-
-void X3DImporter::Throw_IncorrectAttr(const std::string& pAttrName)
-{
-	throw DeadlyImportError("Node <", mReader->getNodeName(), "> has incorrect attribute \"", pAttrName, "\".");
-}
-
-void X3DImporter::Throw_IncorrectAttrValue(const std::string& pAttrName)
-{
-	throw DeadlyImportError("Attribute \"", pAttrName, "\" in node <", mReader->getNodeName(), "> has incorrect value.");
-}
-
-void X3DImporter::Throw_MoreThanOnceDefined(const std::string& pNodeType, const std::string& pDescription)
-{
-	throw DeadlyImportError("\"", pNodeType, "\" node can be used only once in ", mReader->getNodeName(), ". Description: ", pDescription);
-}
-
-void X3DImporter::Throw_TagCountIncorrect(const std::string& pNode)
-{
-	throw DeadlyImportError("Count of open and close tags for node <", pNode, "> are not equivalent. Seems file is corrupt.");
-}
-
-void X3DImporter::Throw_USE_NotFound(const std::string& pAttrValue)
-{
-	throw DeadlyImportError("Not found node with name \"", pAttrValue, "\" in <", mReader->getNodeName(), ">.");
-}
-
-/*********************************************************************************************************************************************/
-/************************************************************* Functions: XML set ************************************************************/
-/*********************************************************************************************************************************************/
-
-void X3DImporter::XML_CheckNode_MustBeEmpty()
-{
-	if(!mReader->isEmptyElement()) throw DeadlyImportError("Node <", mReader->getNodeName(), "> must be empty.");
-}
-
-void X3DImporter::XML_CheckNode_SkipUnsupported(const std::string& pParentNodeName)
-{
-    static const size_t Uns_Skip_Len = 192;
-    const char* Uns_Skip[ Uns_Skip_Len ] = {
-	    // CAD geometry component
-	    "CADAssembly", "CADFace", "CADLayer", "CADPart", "IndexedQuadSet", "QuadSet",
-	    // Core
-	    "ROUTE", "ExternProtoDeclare", "ProtoDeclare", "ProtoInstance", "ProtoInterface", "WorldInfo",
-	    // Distributed interactive simulation (DIS) component
-	    "DISEntityManager", "DISEntityTypeMapping", "EspduTransform", "ReceiverPdu", "SignalPdu", "TransmitterPdu",
-	    // Cube map environmental texturing component
-	    "ComposedCubeMapTexture", "GeneratedCubeMapTexture", "ImageCubeMapTexture",
-	    // Environmental effects component
-	    "Background", "Fog", "FogCoordinate", "LocalFog", "TextureBackground",
-	    // Environmental sensor component
-	    "ProximitySensor", "TransformSensor", "VisibilitySensor",
-	    // Followers component
-	    "ColorChaser", "ColorDamper", "CoordinateChaser", "CoordinateDamper", "OrientationChaser", "OrientationDamper", "PositionChaser", "PositionChaser2D",
-	    "PositionDamper", "PositionDamper2D", "ScalarChaser", "ScalarDamper", "TexCoordChaser2D", "TexCoordDamper2D",
-	    // Geospatial component
-	    "GeoCoordinate", "GeoElevationGrid", "GeoLocation", "GeoLOD", "GeoMetadata", "GeoOrigin", "GeoPositionInterpolator", "GeoProximitySensor",
-	    "GeoTouchSensor", "GeoTransform", "GeoViewpoint",
-	    // Humanoid Animation (H-Anim) component
-	    "HAnimDisplacer", "HAnimHumanoid", "HAnimJoint", "HAnimSegment", "HAnimSite",
-	    // Interpolation component
-	    "ColorInterpolator", "CoordinateInterpolator", "CoordinateInterpolator2D", "EaseInEaseOut", "NormalInterpolator", "OrientationInterpolator",
-	    "PositionInterpolator", "PositionInterpolator2D", "ScalarInterpolator", "SplinePositionInterpolator", "SplinePositionInterpolator2D",
-	    "SplineScalarInterpolator", "SquadOrientationInterpolator",
-	    // Key device sensor component
-	    "KeySensor", "StringSensor",
-	    // Layering component
-	    "Layer", "LayerSet", "Viewport",
-	    // Layout component
-	    "Layout", "LayoutGroup", "LayoutLayer", "ScreenFontStyle", "ScreenGroup",
-	    // Navigation component
-	    "Billboard", "Collision", "LOD", "NavigationInfo", "OrthoViewpoint", "Viewpoint", "ViewpointGroup",
-	    // Networking component
-	    "EXPORT", "IMPORT", "Anchor", "LoadSensor",
-	    // NURBS component
-	    "Contour2D", "ContourPolyline2D", "CoordinateDouble", "NurbsCurve", "NurbsCurve2D", "NurbsOrientationInterpolator", "NurbsPatchSurface",
-	    "NurbsPositionInterpolator", "NurbsSet", "NurbsSurfaceInterpolator", "NurbsSweptSurface", "NurbsSwungSurface", "NurbsTextureCoordinate",
-	    "NurbsTrimmedSurface",
-	    // Particle systems component
-	    "BoundedPhysicsModel", "ConeEmitter", "ExplosionEmitter", "ForcePhysicsModel", "ParticleSystem", "PointEmitter", "PolylineEmitter", "SurfaceEmitter",
-	    "VolumeEmitter", "WindPhysicsModel",
-	    // Picking component
-	    "LinePickSensor", "PickableGroup", "PointPickSensor", "PrimitivePickSensor", "VolumePickSensor",
-	    // Pointing device sensor component
-	    "CylinderSensor", "PlaneSensor", "SphereSensor", "TouchSensor",
-	    // Rendering component
-	    "ClipPlane",
-	    // Rigid body physics
-	    "BallJoint", "CollidableOffset", "CollidableShape", "CollisionCollection", "CollisionSensor", "CollisionSpace", "Contact", "DoubleAxisHingeJoint",
-	    "MotorJoint", "RigidBody", "RigidBodyCollection", "SingleAxisHingeJoint", "SliderJoint", "UniversalJoint",
-	    // Scripting component
-	    "Script",
-	    // Programmable shaders component
-	    "ComposedShader", "FloatVertexAttribute", "Matrix3VertexAttribute", "Matrix4VertexAttribute", "PackagedShader", "ProgramShader", "ShaderPart",
-	    "ShaderProgram",
-	    // Shape component
-	    "FillProperties", "LineProperties", "TwoSidedMaterial",
-	    // Sound component
-	    "AudioClip", "Sound",
-	    // Text component
-	    "FontStyle", "Text",
-	    // Texturing3D Component
-	    "ComposedTexture3D", "ImageTexture3D", "PixelTexture3D", "TextureCoordinate3D", "TextureCoordinate4D", "TextureTransformMatrix3D", "TextureTransform3D",
-	    // Texturing component
-	    "MovieTexture", "MultiTexture", "MultiTextureCoordinate", "MultiTextureTransform", "PixelTexture", "TextureCoordinateGenerator", "TextureProperties",
-	    // Time component
-	    "TimeSensor",
-	    // Event Utilities component
-	    "BooleanFilter", "BooleanSequencer", "BooleanToggle", "BooleanTrigger", "IntegerSequencer", "IntegerTrigger", "TimeTrigger",
-	    // Volume rendering component
-	    "BlendedVolumeStyle", "BoundaryEnhancementVolumeStyle", "CartoonVolumeStyle", "ComposedVolumeStyle", "EdgeEnhancementVolumeStyle", "IsoSurfaceVolumeData",
-	    "OpacityMapVolumeStyle", "ProjectionVolumeStyle", "SegmentedVolumeData", "ShadedVolumeStyle", "SilhouetteEnhancementVolumeStyle", "ToneMappedVolumeStyle",
-	    "VolumeData"
-    };
-
-    const std::string nn( mReader->getNodeName() );
-    bool found = false;
-    bool close_found = false;
-
-	for(size_t i = 0; i < Uns_Skip_Len; i++)
-	{
-		if(nn == Uns_Skip[i])
-		{
-			found = true;
-			if(mReader->isEmptyElement())
-			{
-				close_found = true;
-
-				goto casu_cres;
-			}
-
-			while(mReader->read())
-			{
-				if((mReader->getNodeType() == irr::io::EXN_ELEMENT_END) && (nn == mReader->getNodeName()))
-				{
-					close_found = true;
-
-					goto casu_cres;
-				}
-			}
-		}
-	}
-
-casu_cres:
-
-	if(!found) throw DeadlyImportError("Unknown node \"", nn, "\" in ", pParentNodeName, ".");
-
-	if(close_found)
-		LogInfo("Skipping node \"" + nn + "\" in " + pParentNodeName + ".");
-	else
-		Throw_CloseNotFound(nn);
-}
-
-bool X3DImporter::XML_SearchNode(const std::string& pNodeName)
-{
-	while(mReader->read())
-	{
-		if((mReader->getNodeType() == irr::io::EXN_ELEMENT) && XML_CheckNode_NameEqual(pNodeName)) return true;
-	}
-
-	return false;
-}
-
-bool X3DImporter::XML_ReadNode_GetAttrVal_AsBool(const int pAttrIdx)
-{
-    auto boolValue = std::dynamic_pointer_cast<const FIBoolValue>(mReader->getAttributeEncodedValue(pAttrIdx));
-    if (boolValue) {
-        if (boolValue->value.size() == 1) {
-            return boolValue->value.front();
+bool X3DImporter::CanRead( const std::string &pFile, IOSystem * /*pIOHandler*/, bool checkSig ) const {
+    if (checkSig) {
+        std::string::size_type pos = pFile.find_last_of(".x3d");
+        if (pos != std::string::npos) {
+            return true;
         }
-        throw DeadlyImportError("Invalid bool value");
-    }
-    else {
-        std::string val(mReader->getAttributeValue(pAttrIdx));
-
-        if(val == "false")
-            return false;
-        else if(val == "true")
-            return true;
-        else
-            throw DeadlyImportError("Bool attribute value can contain \"false\" or \"true\" not the \"", val, "\"");
->>>>>>> 22dd53a4
-    }
-}
-
-/*********************************************************************************************************************************************/
-/************************************************************ Functions: find set ************************************************************/
-/*********************************************************************************************************************************************/
-
-<<<<<<< HEAD
-bool X3DImporter::CanRead(const std::string &pFile, IOSystem *pIOHandler, bool pCheckSig) const {
-    const std::string extension = GetExtension(pFile);
-=======
-aiVector3D X3DImporter::GeometryHelper_Make_Point2D(const float pAngle, const float pRadius)
-{
-	return aiVector3D(pRadius * std::cos(pAngle), pRadius * std::sin(pAngle), 0);
-}
-
-void X3DImporter::GeometryHelper_Make_Arc2D(const float pStartAngle, const float pEndAngle, const float pRadius, size_t pNumSegments,
-												std::list<aiVector3D>& pVertices)
-{
-	// check argument values ranges.
-    if ( ( pStartAngle < -AI_MATH_TWO_PI_F ) || ( pStartAngle > AI_MATH_TWO_PI_F ) )
-    {
-        Throw_ArgOutOfRange( "GeometryHelper_Make_Arc2D.pStartAngle" );
-    }
-    if ( ( pEndAngle < -AI_MATH_TWO_PI_F ) || ( pEndAngle > AI_MATH_TWO_PI_F ) )
-    {
-        Throw_ArgOutOfRange( "GeometryHelper_Make_Arc2D.pEndAngle" );
-    }
-    if ( pRadius <= 0 )
-    {
-        Throw_ArgOutOfRange( "GeometryHelper_Make_Arc2D.pRadius" );
-    }
-
-	// calculate arc angle and check type of arc
-	float angle_full = std::fabs(pEndAngle - pStartAngle);
-    if ( ( angle_full > AI_MATH_TWO_PI_F ) || ( angle_full == 0.0f ) )
-    {
-        angle_full = AI_MATH_TWO_PI_F;
-    }
-
-	// calculate angle for one step - angle to next point of line.
-	float angle_step = angle_full / (float)pNumSegments;
-	// make points
-	for(size_t pi = 0; pi <= pNumSegments; pi++)
-	{
-		float tangle = pStartAngle + pi * angle_step;
-		pVertices.push_back(GeometryHelper_Make_Point2D(tangle, pRadius));
-	}// for(size_t pi = 0; pi <= pNumSegments; pi++)
-
-	// if we making full circle then add last vertex equal to first vertex
-	if(angle_full == AI_MATH_TWO_PI_F) pVertices.push_back(*pVertices.begin());
-}
-
-void X3DImporter::GeometryHelper_Extend_PointToLine(const std::list<aiVector3D>& pPoint, std::list<aiVector3D>& pLine)
-{
-    std::list<aiVector3D>::const_iterator pit = pPoint.begin();
-    std::list<aiVector3D>::const_iterator pit_last = pPoint.end();
-
-	--pit_last;
-
-    if ( pPoint.size() < 2 )
-    {
-        Throw_ArgOutOfRange( "GeometryHelper_Extend_PointToLine.pPoint.size() can not be less than 2." );
-    }
-
-	// add first point of first line.
-	pLine.push_back(*pit++);
-	// add internal points
-	while(pit != pit_last)
-	{
-		pLine.push_back(*pit);// second point of previous line
-		pLine.push_back(*pit);// first point of next line
-		++pit;
-	}
-	// add last point of last line
-	pLine.push_back(*pit);
-}
-
-void X3DImporter::GeometryHelper_Extend_PolylineIdxToLineIdx(const std::list<int32_t>& pPolylineCoordIdx, std::list<int32_t>& pLineCoordIdx)
-{
-    std::list<int32_t>::const_iterator plit = pPolylineCoordIdx.begin();
-
-	while(plit != pPolylineCoordIdx.end())
-	{
-		// add first point of polyline
-		pLineCoordIdx.push_back(*plit++);
-		while((*plit != (-1)) && (plit != pPolylineCoordIdx.end()))
-		{
-			std::list<int32_t>::const_iterator plit_next;
-
-			plit_next = plit, ++plit_next;
-			pLineCoordIdx.push_back(*plit);// second point of previous line.
-			pLineCoordIdx.push_back(-1);// delimiter
-			if((*plit_next == (-1)) || (plit_next == pPolylineCoordIdx.end())) break;// current polyline is finished
-
-			pLineCoordIdx.push_back(*plit);// first point of next line.
-			plit = plit_next;
-		}// while((*plit != (-1)) && (plit != pPolylineCoordIdx.end()))
-	}// while(plit != pPolylineCoordIdx.end())
-}
-
-#define MESH_RectParallelepiped_CREATE_VERT \
-aiVector3D vert_set[8]; \
-float x1, x2, y1, y2, z1, z2, hs; \
- \
-	hs = pSize.x / 2, x1 = -hs, x2 = hs; \
-	hs = pSize.y / 2, y1 = -hs, y2 = hs; \
-	hs = pSize.z / 2, z1 = -hs, z2 = hs; \
-	vert_set[0].Set(x2, y1, z2); \
-	vert_set[1].Set(x2, y2, z2); \
-	vert_set[2].Set(x2, y2, z1); \
-	vert_set[3].Set(x2, y1, z1); \
-	vert_set[4].Set(x1, y1, z2); \
-	vert_set[5].Set(x1, y2, z2); \
-	vert_set[6].Set(x1, y2, z1); \
-	vert_set[7].Set(x1, y1, z1)
-
-void X3DImporter::GeometryHelper_MakeQL_RectParallelepiped(const aiVector3D& pSize, std::list<aiVector3D>& pVertices)
-{
-	MESH_RectParallelepiped_CREATE_VERT;
-	MACRO_FACE_ADD_QUAD_FA(true, pVertices, vert_set, 3, 2, 1, 0);// front
-	MACRO_FACE_ADD_QUAD_FA(true, pVertices, vert_set, 6, 7, 4, 5);// back
-	MACRO_FACE_ADD_QUAD_FA(true, pVertices, vert_set, 7, 3, 0, 4);// left
-	MACRO_FACE_ADD_QUAD_FA(true, pVertices, vert_set, 2, 6, 5, 1);// right
-	MACRO_FACE_ADD_QUAD_FA(true, pVertices, vert_set, 0, 1, 5, 4);// top
-	MACRO_FACE_ADD_QUAD_FA(true, pVertices, vert_set, 7, 6, 2, 3);// bottom
-}
-
-#undef MESH_RectParallelepiped_CREATE_VERT
-
-void X3DImporter::GeometryHelper_CoordIdxStr2FacesArr(const std::vector<int32_t>& pCoordIdx, std::vector<aiFace>& pFaces, unsigned int& pPrimitiveTypes) const
-{
-    std::vector<int32_t> f_data(pCoordIdx);
-    std::vector<unsigned int> inds;
-    unsigned int prim_type = 0;
-
-    if ( f_data.back() != ( -1 ) )
-    {
-        f_data.push_back( -1 );
-    }
-
-	// reserve average size.
-	pFaces.reserve(f_data.size() / 3);
-	inds.reserve(4);
-    //PrintVectorSet("build. ci", pCoordIdx);
-	for(std::vector<int32_t>::iterator it = f_data.begin(); it != f_data.end(); ++it)
-	{
-		// when face is got count how many indices in it.
-		if(*it == (-1))
-		{
-			aiFace tface;
-			size_t ts;
-
-			ts = inds.size();
-			switch(ts)
-			{
-				case 0: goto mg_m_err;
-				case 1: prim_type |= aiPrimitiveType_POINT; break;
-				case 2: prim_type |= aiPrimitiveType_LINE; break;
-				case 3: prim_type |= aiPrimitiveType_TRIANGLE; break;
-				default: prim_type |= aiPrimitiveType_POLYGON; break;
-			}
-
-			tface.mNumIndices = static_cast<unsigned int>(ts);
-			tface.mIndices = new unsigned int[ts];
-			memcpy(tface.mIndices, inds.data(), ts * sizeof(unsigned int));
-			pFaces.push_back(tface);
-			inds.clear();
-		}// if(*it == (-1))
-		else
-		{
-			inds.push_back(*it);
-		}// if(*it == (-1)) else
-	}// for(std::list<int32_t>::iterator it = f_data.begin(); it != f_data.end(); it++)
-//PrintVectorSet("build. faces", pCoordIdx);
-
-	pPrimitiveTypes = prim_type;
-
-	return;
-
-mg_m_err:
-
-	for(size_t i = 0, i_e = pFaces.size(); i < i_e; i++) delete [] pFaces.at(i).mIndices;
-
-	pFaces.clear();
-}
-
-void X3DImporter::MeshGeometry_AddColor(aiMesh& pMesh, const std::list<aiColor3D>& pColors, const bool pColorPerVertex) const
-{
-std::list<aiColor4D> tcol;
-
-	// create RGBA array from RGB.
-	for(std::list<aiColor3D>::const_iterator it = pColors.begin(); it != pColors.end(); ++it) tcol.push_back(aiColor4D((*it).r, (*it).g, (*it).b, 1));
-
-	// call existing function for adding RGBA colors
-	MeshGeometry_AddColor(pMesh, tcol, pColorPerVertex);
-}
-
-void X3DImporter::MeshGeometry_AddColor(aiMesh& pMesh, const std::list<aiColor4D>& pColors, const bool pColorPerVertex) const
-{
-    std::list<aiColor4D>::const_iterator col_it = pColors.begin();
-
-	if(pColorPerVertex)
-	{
-		if(pColors.size() < pMesh.mNumVertices)
-		{
-			throw DeadlyImportError("MeshGeometry_AddColor1. Colors count(", to_string(pColors.size()), ") can not be less than Vertices count(",
-									to_string(pMesh.mNumVertices), ").");
-		}
-
-		// copy colors to mesh
-		pMesh.mColors[0] = new aiColor4D[pMesh.mNumVertices];
-		for(size_t i = 0; i < pMesh.mNumVertices; i++) pMesh.mColors[0][i] = *col_it++;
-	}// if(pColorPerVertex)
-	else
-	{
-		if(pColors.size() < pMesh.mNumFaces)
-		{
-			throw DeadlyImportError("MeshGeometry_AddColor1. Colors count(", to_string(pColors.size()), ") can not be less than Faces count(",
-									to_string(pMesh.mNumFaces), ").");
-		}
-
-		// copy colors to mesh
-		pMesh.mColors[0] = new aiColor4D[pMesh.mNumVertices];
-		for(size_t fi = 0; fi < pMesh.mNumFaces; fi++)
-		{
-			// apply color to all vertices of face
-            for ( size_t vi = 0, vi_e = pMesh.mFaces[ fi ].mNumIndices; vi < vi_e; vi++ )
-            {
-                pMesh.mColors[ 0 ][ pMesh.mFaces[ fi ].mIndices[ vi ] ] = *col_it;
-            }
-
-			++col_it;
-		}
-	}// if(pColorPerVertex) else
-}
-
-void X3DImporter::MeshGeometry_AddColor(aiMesh& pMesh, const std::vector<int32_t>& pCoordIdx, const std::vector<int32_t>& pColorIdx,
-										const std::list<aiColor3D>& pColors, const bool pColorPerVertex) const
-{
-    std::list<aiColor4D> tcol;
-
-	// create RGBA array from RGB.
-    for ( std::list<aiColor3D>::const_iterator it = pColors.begin(); it != pColors.end(); ++it )
-    {
-        tcol.push_back( aiColor4D( ( *it ).r, ( *it ).g, ( *it ).b, 1 ) );
-    }
-
-	// call existing function for adding RGBA colors
-	MeshGeometry_AddColor(pMesh, pCoordIdx, pColorIdx, tcol, pColorPerVertex);
-}
-
-void X3DImporter::MeshGeometry_AddColor(aiMesh& pMesh, const std::vector<int32_t>& pCoordIdx, const std::vector<int32_t>& pColorIdx,
-										const std::list<aiColor4D>& pColors, const bool pColorPerVertex) const
-{
-    std::vector<aiColor4D> col_tgt_arr;
-    std::list<aiColor4D> col_tgt_list;
-    std::vector<aiColor4D> col_arr_copy;
-
-    if ( pCoordIdx.size() == 0 )
-    {
-        throw DeadlyImportError( "MeshGeometry_AddColor2. pCoordIdx can not be empty." );
-    }
-
-	// copy list to array because we are need indexed access to colors.
-	col_arr_copy.reserve(pColors.size());
-    for ( std::list<aiColor4D>::const_iterator it = pColors.begin(); it != pColors.end(); ++it )
-    {
-        col_arr_copy.push_back( *it );
-    }
-
-	if(pColorPerVertex)
-	{
-		if(pColorIdx.size() > 0)
-		{
-			// check indices array count.
-			if(pColorIdx.size() < pCoordIdx.size())
-			{
-				throw DeadlyImportError("MeshGeometry_AddColor2. Colors indices count(", to_string(pColorIdx.size()),
-										") can not be less than Coords inidces count(", to_string(pCoordIdx.size()),  ").");
-			}
-			// create list with colors for every vertex.
-			col_tgt_arr.resize(pMesh.mNumVertices);
-			for(std::vector<int32_t>::const_iterator colidx_it = pColorIdx.begin(), coordidx_it = pCoordIdx.begin(); colidx_it != pColorIdx.end(); ++colidx_it, ++coordidx_it)
-			{
-                if ( *colidx_it == ( -1 ) )
-                {
-                    continue;// skip faces delimiter
-                }
-                if ( ( unsigned int ) ( *coordidx_it ) > pMesh.mNumVertices )
-                {
-                    throw DeadlyImportError( "MeshGeometry_AddColor2. Coordinate idx is out of range." );
-                }
-                if ( ( unsigned int ) *colidx_it > pMesh.mNumVertices )
-                {
-                    throw DeadlyImportError( "MeshGeometry_AddColor2. Color idx is out of range." );
-                }
-
-				col_tgt_arr[*coordidx_it] = col_arr_copy[*colidx_it];
-			}
-		}// if(pColorIdx.size() > 0)
-		else
-		{
-			// when color indices list is absent use CoordIdx.
-			// check indices array count.
-			if(pColors.size() < pMesh.mNumVertices)
-			{
-				throw DeadlyImportError("MeshGeometry_AddColor2. Colors count(", to_string(pColors.size()), ") can not be less than Vertices count(",
-										to_string(pMesh.mNumVertices),  ").");
-			}
-			// create list with colors for every vertex.
-			col_tgt_arr.resize(pMesh.mNumVertices);
-            for ( size_t i = 0; i < pMesh.mNumVertices; i++ )
-            {
-                col_tgt_arr[ i ] = col_arr_copy[ i ];
-            }
-		}// if(pColorIdx.size() > 0) else
-	}// if(pColorPerVertex)
-	else
-	{
-		if(pColorIdx.size() > 0)
-		{
-			// check indices array count.
-			if(pColorIdx.size() < pMesh.mNumFaces)
-			{
-				throw DeadlyImportError("MeshGeometry_AddColor2. Colors indices count(", to_string(pColorIdx.size()),
-										") can not be less than Faces count(", to_string(pMesh.mNumFaces),  ").");
-			}
-			// create list with colors for every vertex using faces indices.
-			col_tgt_arr.resize(pMesh.mNumFaces);
-
-			std::vector<int32_t>::const_iterator colidx_it = pColorIdx.begin();
-			for(size_t fi = 0; fi < pMesh.mNumFaces; fi++)
-			{
-				if((unsigned int)*colidx_it > pMesh.mNumFaces) throw DeadlyImportError("MeshGeometry_AddColor2. Face idx is out of range.");
-
-				col_tgt_arr[fi] = col_arr_copy[*colidx_it++];
-			}
-		}// if(pColorIdx.size() > 0)
-		else
-		{
-			// when color indices list is absent use CoordIdx.
-			// check indices array count.
-			if(pColors.size() < pMesh.mNumFaces)
-			{
-				throw DeadlyImportError("MeshGeometry_AddColor2. Colors count(", to_string(pColors.size()), ") can not be less than Faces count(",
-										to_string(pMesh.mNumFaces),  ").");
-			}
-			// create list with colors for every vertex using faces indices.
-			col_tgt_arr.resize(pMesh.mNumFaces);
-			for(size_t fi = 0; fi < pMesh.mNumFaces; fi++) col_tgt_arr[fi] = col_arr_copy[fi];
-
-		}// if(pColorIdx.size() > 0) else
-	}// if(pColorPerVertex) else
-
-	// copy array to list for calling function that add colors.
-	for(std::vector<aiColor4D>::const_iterator it = col_tgt_arr.begin(); it != col_tgt_arr.end(); ++it) col_tgt_list.push_back(*it);
-	// add prepared colors list to mesh.
-	MeshGeometry_AddColor(pMesh, col_tgt_list, pColorPerVertex);
-}
-
-void X3DImporter::MeshGeometry_AddNormal(aiMesh& pMesh, const std::vector<int32_t>& pCoordIdx, const std::vector<int32_t>& pNormalIdx,
-								const std::list<aiVector3D>& pNormals, const bool pNormalPerVertex) const
-{
-    std::vector<size_t> tind;
-    std::vector<aiVector3D> norm_arr_copy;
-
-	// copy list to array because we are need indexed access to normals.
-	norm_arr_copy.reserve(pNormals.size());
-    for ( std::list<aiVector3D>::const_iterator it = pNormals.begin(); it != pNormals.end(); ++it )
-    {
-        norm_arr_copy.push_back( *it );
-    }
-
-	if(pNormalPerVertex)
-	{
-		if(pNormalIdx.size() > 0)
-		{
-			// check indices array count.
-			if(pNormalIdx.size() != pCoordIdx.size()) throw DeadlyImportError("Normals and Coords inidces count must be equal.");
-
-			tind.reserve(pNormalIdx.size());
-			for(std::vector<int32_t>::const_iterator it = pNormalIdx.begin(); it != pNormalIdx.end(); ++it)
-			{
-				if(*it != (-1)) tind.push_back(*it);
-			}
-
-			// copy normals to mesh
-			pMesh.mNormals = new aiVector3D[pMesh.mNumVertices];
-			for(size_t i = 0; (i < pMesh.mNumVertices) && (i < tind.size()); i++)
-			{
-				if(tind[i] >= norm_arr_copy.size())
-					throw DeadlyImportError("MeshGeometry_AddNormal. Normal index(", to_string(tind[i]),
-											") is out of range. Normals count: ", to_string(norm_arr_copy.size()), ".");
-
-				pMesh.mNormals[i] = norm_arr_copy[tind[i]];
-			}
-		}
-		else
-		{
-			if(pNormals.size() != pMesh.mNumVertices) throw DeadlyImportError("MeshGeometry_AddNormal. Normals and vertices count must be equal.");
-
-			// copy normals to mesh
-			pMesh.mNormals = new aiVector3D[pMesh.mNumVertices];
-			std::list<aiVector3D>::const_iterator norm_it = pNormals.begin();
-			for(size_t i = 0; i < pMesh.mNumVertices; i++) pMesh.mNormals[i] = *norm_it++;
-		}
-	}// if(pNormalPerVertex)
-	else
-	{
-		if(pNormalIdx.size() > 0)
-		{
-			if(pMesh.mNumFaces != pNormalIdx.size()) throw DeadlyImportError("Normals faces count must be equal to mesh faces count.");
-
-			std::vector<int32_t>::const_iterator normidx_it = pNormalIdx.begin();
-
-			tind.reserve(pNormalIdx.size());
-			for(size_t i = 0, i_e = pNormalIdx.size(); i < i_e; i++) tind.push_back(*normidx_it++);
-
-		}
-		else
-		{
-			tind.reserve(pMesh.mNumFaces);
-			for(size_t i = 0; i < pMesh.mNumFaces; i++) tind.push_back(i);
-
-		}
-
-		// copy normals to mesh
-		pMesh.mNormals = new aiVector3D[pMesh.mNumVertices];
-		for(size_t fi = 0; fi < pMesh.mNumFaces; fi++)
-		{
-			aiVector3D tnorm;
-
-			tnorm = norm_arr_copy[tind[fi]];
-			for(size_t vi = 0, vi_e = pMesh.mFaces[fi].mNumIndices; vi < vi_e; vi++) pMesh.mNormals[pMesh.mFaces[fi].mIndices[vi]] = tnorm;
-		}
-	}// if(pNormalPerVertex) else
-}
-
-void X3DImporter::MeshGeometry_AddNormal(aiMesh& pMesh, const std::list<aiVector3D>& pNormals, const bool pNormalPerVertex) const
-{
-    std::list<aiVector3D>::const_iterator norm_it = pNormals.begin();
-
-	if(pNormalPerVertex)
-	{
-		if(pNormals.size() != pMesh.mNumVertices) throw DeadlyImportError("MeshGeometry_AddNormal. Normals and vertices count must be equal.");
-
-		// copy normals to mesh
-		pMesh.mNormals = new aiVector3D[pMesh.mNumVertices];
-		for(size_t i = 0; i < pMesh.mNumVertices; i++) pMesh.mNormals[i] = *norm_it++;
-	}// if(pNormalPerVertex)
-	else
-	{
-		if(pNormals.size() != pMesh.mNumFaces) throw DeadlyImportError("MeshGeometry_AddNormal. Normals and faces count must be equal.");
-
-		// copy normals to mesh
-		pMesh.mNormals = new aiVector3D[pMesh.mNumVertices];
-		for(size_t fi = 0; fi < pMesh.mNumFaces; fi++)
-		{
-			// apply color to all vertices of face
-			for(size_t vi = 0, vi_e = pMesh.mFaces[fi].mNumIndices; vi < vi_e; vi++) pMesh.mNormals[pMesh.mFaces[fi].mIndices[vi]] = *norm_it;
-
-			++norm_it;
-		}
-	}// if(pNormalPerVertex) else
-}
-
-void X3DImporter::MeshGeometry_AddTexCoord(aiMesh& pMesh, const std::vector<int32_t>& pCoordIdx, const std::vector<int32_t>& pTexCoordIdx,
-								const std::list<aiVector2D>& pTexCoords) const
-{
-    std::vector<aiVector3D> texcoord_arr_copy;
-    std::vector<aiFace> faces;
-    unsigned int prim_type;
-
-	// copy list to array because we are need indexed access to normals.
-	texcoord_arr_copy.reserve(pTexCoords.size());
-	for(std::list<aiVector2D>::const_iterator it = pTexCoords.begin(); it != pTexCoords.end(); ++it)
-	{
-		texcoord_arr_copy.push_back(aiVector3D((*it).x, (*it).y, 0));
-	}
-
-	if(pTexCoordIdx.size() > 0)
-	{
-		GeometryHelper_CoordIdxStr2FacesArr(pTexCoordIdx, faces, prim_type);
-        if ( faces.empty() )
-        {
-            throw DeadlyImportError( "Failed to add texture coordinates to mesh, faces list is empty." );
-        }
-        if ( faces.size() != pMesh.mNumFaces )
-        {
-            throw DeadlyImportError( "Texture coordinates faces count must be equal to mesh faces count." );
-        }
-	}
-	else
-	{
-		GeometryHelper_CoordIdxStr2FacesArr(pCoordIdx, faces, prim_type);
-	}
-
-	pMesh.mTextureCoords[0] = new aiVector3D[pMesh.mNumVertices];
-	pMesh.mNumUVComponents[0] = 2;
-	for(size_t fi = 0, fi_e = faces.size(); fi < fi_e; fi++)
-	{
-		if(pMesh.mFaces[fi].mNumIndices != faces.at(fi).mNumIndices)
-			throw DeadlyImportError("Number of indices in texture face and mesh face must be equal. Invalid face index: ", to_string(fi), ".");
-
-		for(size_t ii = 0; ii < pMesh.mFaces[fi].mNumIndices; ii++)
-		{
-			size_t vert_idx = pMesh.mFaces[fi].mIndices[ii];
-			size_t tc_idx = faces.at(fi).mIndices[ii];
-
-			pMesh.mTextureCoords[0][vert_idx] = texcoord_arr_copy.at(tc_idx);
-		}
-	}// for(size_t fi = 0, fi_e = faces.size(); fi < fi_e; fi++)
-}
-
-void X3DImporter::MeshGeometry_AddTexCoord(aiMesh& pMesh, const std::list<aiVector2D>& pTexCoords) const
-{
-    std::vector<aiVector3D> tc_arr_copy;
-
-    if ( pTexCoords.size() != pMesh.mNumVertices )
-    {
-        throw DeadlyImportError( "MeshGeometry_AddTexCoord. Texture coordinates and vertices count must be equal." );
-    }
-
-	// copy list to array because we are need convert aiVector2D to aiVector3D and also get indexed access as a bonus.
-	tc_arr_copy.reserve(pTexCoords.size());
-    for ( std::list<aiVector2D>::const_iterator it = pTexCoords.begin(); it != pTexCoords.end(); ++it )
-    {
-        tc_arr_copy.push_back( aiVector3D( ( *it ).x, ( *it ).y, 0 ) );
-    }
-
-	// copy texture coordinates to mesh
-	pMesh.mTextureCoords[0] = new aiVector3D[pMesh.mNumVertices];
-	pMesh.mNumUVComponents[0] = 2;
-    for ( size_t i = 0; i < pMesh.mNumVertices; i++ )
-    {
-        pMesh.mTextureCoords[ 0 ][ i ] = tc_arr_copy[ i ];
-    }
-}
-
-aiMesh* X3DImporter::GeometryHelper_MakeMesh(const std::vector<int32_t>& pCoordIdx, const std::list<aiVector3D>& pVertices) const
-{
-    std::vector<aiFace> faces;
-    unsigned int prim_type = 0;
->>>>>>> 22dd53a4
-
-    if ((extension == "x3d") || (extension == "x3db")) {
-        return true;
-    }
-
-    if (!extension.length() || pCheckSig) {
-        const char *tokens[] = { "DOCTYPE X3D PUBLIC", "http://www.web3d.org/specifications/x3d" };
-
-        return SearchFileHeaderForToken(pIOHandler, pFile, tokens, 2);
     }
 
     return false;
 }
 
-void X3DImporter::GetExtensionList(std::set<std::string> &pExtensionList) {
-    pExtensionList.insert("x3d");
-    pExtensionList.insert("x3db");
+void X3DImporter::GetExtensionList( std::set<std::string> &extensionList ) {
+    extensionList.insert("x3d");
+}
+
+void X3DImporter::InternReadFile( const std::string &pFile, aiScene *pScene, IOSystem *pIOHandler ) {
+    std::shared_ptr<IOStream> stream(pIOHandler->Open(pFile, "rb"));
+    if (!stream) {
+        throw DeadlyImportError("Could not open file for reading");
+    }
+
+    pScene->mRootNode = new aiNode(pFile);
 }
 
 const aiImporterDesc *X3DImporter::GetInfo() const {
     return &Description;
 }
 
-void X3DImporter::InternReadFile(const std::string &pFile, aiScene *pScene, IOSystem *pIOHandler) {
-    mpIOHandler = pIOHandler;
-
-    Clear(); // delete old graph.
-    std::string::size_type slashPos = pFile.find_last_of("\\/");
-    pIOHandler->PushDirectory(slashPos == std::string::npos ? std::string() : pFile.substr(0, slashPos + 1));
-    ParseFile(pFile, pIOHandler);
-    pIOHandler->PopDirectory();
-    if (NodeElement_List.empty())
-        return;
-<<<<<<< HEAD
-    //
-    // Assimp use static arrays of objects for fast speed of rendering. That's good, but need some additional operations/
-    // We know that geometry objects(meshes) are stored in <Shape>, also in <Shape>-><Appearance> materials(in Assimp logical view)
-    // are stored. So at first we need to count how meshes and materials are stored in scene graph.
-    //
-    // at first creating root node for aiScene.
-    pScene->mRootNode = new aiNode;
-    pScene->mRootNode->mParent = nullptr;
-    pScene->mFlags |= AI_SCENE_FLAGS_ALLOW_SHARED;
-    //search for root node element
-    mNodeElementCur = NodeElement_List.front();
-    while (mNodeElementCur->Parent != nullptr)
-        mNodeElementCur = mNodeElementCur->Parent;
-
-    { // fill aiScene with objects.
-        std::list<aiMesh *> mesh_list;
-        std::list<aiMaterial *> mat_list;
-        std::list<aiLight *> light_list;
-
-        // create nodes tree
-//        Postprocess_BuildNode(*mNodeElementCur, *pScene->mRootNode, mesh_list, mat_list, light_list);
-        // copy needed data to scene
-        if (!mesh_list.empty()) {
-            std::list<aiMesh *>::const_iterator it = mesh_list.begin();
-
-            pScene->mNumMeshes = static_cast<unsigned int>(mesh_list.size());
-            pScene->mMeshes = new aiMesh *[pScene->mNumMeshes];
-            for (size_t i = 0; i < pScene->mNumMeshes; i++)
-                pScene->mMeshes[i] = *it++;
-=======
-    }
-
-	pOutString.reserve(instr_len * 3 / 2);
-	// check and correct floats in format ".x". Must be "x.y".
-    if ( pInStr[ 0 ] == '.' )
-    {
-        pOutString.push_back( '0' );
-    }
-
-	pOutString.push_back(pInStr[0]);
-	for(size_t ci = 1; ci < instr_len; ci++)
-	{
-		if((pInStr[ci] == '.') && ((pInStr[ci - 1] == ' ') || (pInStr[ci - 1] == '-') || (pInStr[ci - 1] == '+') || (pInStr[ci - 1] == '\t')))
-		{
-			pOutString.push_back('0');
-			pOutString.push_back('.');
-		}
-		else
-		{
-			pOutString.push_back(pInStr[ci]);
-		}
-	}
-}
-
-extern FIVocabulary X3D_vocabulary_3_2;
-extern FIVocabulary X3D_vocabulary_3_3;
-
-void X3DImporter::ParseFile(const std::string& pFile, IOSystem* pIOHandler)
-{
-    std::unique_ptr<FIReader> OldReader = std::move(mReader);// store current XMLreader.
-    std::unique_ptr<IOStream> file(pIOHandler->Open(pFile, "rb"));
-
-	// Check whether we can read from the file
-    if ( file.get() == nullptr )
-    {
-        throw DeadlyImportError( "Failed to open X3D file ", pFile, "." );
-    }
-	mReader = FIReader::create(file.get());
-    if ( !mReader )
-    {
-        throw DeadlyImportError( "Failed to create XML reader for file", pFile, "." );
-    }
-    mReader->registerVocabulary("urn:web3d:x3d:fi-vocabulary-3.2", &X3D_vocabulary_3_2);
-    mReader->registerVocabulary("urn:web3d:x3d:fi-vocabulary-3.3", &X3D_vocabulary_3_3);
-	// start reading
-	ParseNode_Root();
-
-	// restore old XMLreader
-	mReader = std::move(OldReader);
-}
-
-void X3DImporter::ParseNode_Root()
-{
-	// search for root tag <X3D>
-    if ( !XML_SearchNode( "X3D" ) )
-    {
-        throw DeadlyImportError( "Root node \"X3D\" not found." );
-    }
-
-	ParseHelper_Group_Begin();// create root node element.
-	// parse other contents
-	while(mReader->read())
-	{
-        if ( mReader->getNodeType() != irr::io::EXN_ELEMENT )
-        {
-            continue;
->>>>>>> 22dd53a4
-        }
-
-        if (!mat_list.empty()) {
-            std::list<aiMaterial *>::const_iterator it = mat_list.begin();
-
-            pScene->mNumMaterials = static_cast<unsigned int>(mat_list.size());
-            pScene->mMaterials = new aiMaterial *[pScene->mNumMaterials];
-            for (size_t i = 0; i < pScene->mNumMaterials; i++)
-                pScene->mMaterials[i] = *it++;
-        }
-
-        if (!light_list.empty()) {
-            std::list<aiLight *>::const_iterator it = light_list.begin();
-
-            pScene->mNumLights = static_cast<unsigned int>(light_list.size());
-            pScene->mLights = new aiLight *[pScene->mNumLights];
-            for (size_t i = 0; i < pScene->mNumLights; i++)
-                pScene->mLights[i] = *it++;
-        }
-    }
-}
-
-<<<<<<< HEAD
-} // namespace Assimp
-=======
-void X3DImporter::ParseNode_Scene()
-{
-    auto GroupCounter_Increase = [](size_t& pCounter, const char* pGroupName) -> void
-    {
-	    pCounter++;
-	    if(pCounter == 0) throw DeadlyImportError("Group counter overflow. Too much groups with type: ", pGroupName, ".");
-};
-
-auto GroupCounter_Decrease = [&](size_t& pCounter, const char* pGroupName) -> void
-{
-	if(pCounter == 0) Throw_TagCountIncorrect(pGroupName);
-
-	pCounter--;
-};
-
-static const char* GroupName_Group = "Group";
-static const char* GroupName_StaticGroup = "StaticGroup";
-static const char* GroupName_Transform = "Transform";
-static const char* GroupName_Switch = "Switch";
-
-bool close_found = false;
-size_t counter_group = 0;
-size_t counter_transform = 0;
-size_t counter_switch = 0;
-
-	// while create static node? Because objects name used deeper in "USE" attribute can be equal to some meta in <head> node.
-	ParseHelper_Group_Begin(true);
-	while(mReader->read())
-	{
-		if(mReader->getNodeType() == irr::io::EXN_ELEMENT)
-		{
-			if(XML_CheckNode_NameEqual("Shape"))
-			{
-				ParseNode_Shape_Shape();
-			}
-			else if(XML_CheckNode_NameEqual(GroupName_Group))
-			{
-				GroupCounter_Increase(counter_group, GroupName_Group);
-				ParseNode_Grouping_Group();
-				// if node is empty then decrease group counter at this place.
-				if(mReader->isEmptyElement()) GroupCounter_Decrease(counter_group, GroupName_Group);
-			}
-			else if(XML_CheckNode_NameEqual(GroupName_StaticGroup))
-			{
-				GroupCounter_Increase(counter_group, GroupName_StaticGroup);
-				ParseNode_Grouping_StaticGroup();
-				// if node is empty then decrease group counter at this place.
-				if(mReader->isEmptyElement()) GroupCounter_Decrease(counter_group, GroupName_StaticGroup);
-			}
-			else if(XML_CheckNode_NameEqual(GroupName_Transform))
-			{
-				GroupCounter_Increase(counter_transform, GroupName_Transform);
-				ParseNode_Grouping_Transform();
-				// if node is empty then decrease group counter at this place.
-				if(mReader->isEmptyElement()) GroupCounter_Decrease(counter_transform, GroupName_Transform);
-			}
-			else if(XML_CheckNode_NameEqual(GroupName_Switch))
-			{
-				GroupCounter_Increase(counter_switch, GroupName_Switch);
-				ParseNode_Grouping_Switch();
-				// if node is empty then decrease group counter at this place.
-				if(mReader->isEmptyElement()) GroupCounter_Decrease(counter_switch, GroupName_Switch);
-			}
-			else if(XML_CheckNode_NameEqual("DirectionalLight"))
-		{
-				ParseNode_Lighting_DirectionalLight();
-			}
-			else if(XML_CheckNode_NameEqual("PointLight"))
-			{
-				ParseNode_Lighting_PointLight();
-			}
-			else if(XML_CheckNode_NameEqual("SpotLight"))
-			{
-				ParseNode_Lighting_SpotLight();
-			}
-			else if(XML_CheckNode_NameEqual("Inline"))
-			{
-				ParseNode_Networking_Inline();
-			}
-			else if(!ParseHelper_CheckRead_X3DMetadataObject())
-			{
-				XML_CheckNode_SkipUnsupported("Scene");
-			}
-		}// if(mReader->getNodeType() == irr::io::EXN_ELEMENT)
-		else if(mReader->getNodeType() == irr::io::EXN_ELEMENT_END)
-		{
-			if(XML_CheckNode_NameEqual("Scene"))
-			{
-				close_found = true;
-
-				break;
-			}
-			else if(XML_CheckNode_NameEqual(GroupName_Group))
-			{
-				GroupCounter_Decrease(counter_group, GroupName_Group);
-				ParseNode_Grouping_GroupEnd();
-			}
-			else if(XML_CheckNode_NameEqual(GroupName_StaticGroup))
-			{
-				GroupCounter_Decrease(counter_group, GroupName_StaticGroup);
-				ParseNode_Grouping_StaticGroupEnd();
-			}
-			else if(XML_CheckNode_NameEqual(GroupName_Transform))
-			{
-				GroupCounter_Decrease(counter_transform, GroupName_Transform);
-				ParseNode_Grouping_TransformEnd();
-			}
-			else if(XML_CheckNode_NameEqual(GroupName_Switch))
-			{
-				GroupCounter_Decrease(counter_switch, GroupName_Switch);
-				ParseNode_Grouping_SwitchEnd();
-			}
-		}// if(mReader->getNodeType() == irr::io::EXN_ELEMENT) else
-	}// while(mReader->read())
-
-	ParseHelper_Node_Exit();
-
-	if(counter_group) Throw_TagCountIncorrect("Group");
-	if(counter_transform) Throw_TagCountIncorrect("Transform");
-	if(counter_switch) Throw_TagCountIncorrect("Switch");
-	if(!close_found) Throw_CloseNotFound("Scene");
-
-}
-
-/*********************************************************************************************************************************************/
-/******************************************************** Functions: BaseImporter set ********************************************************/
-/*********************************************************************************************************************************************/
-
-bool X3DImporter::CanRead(const std::string& pFile, IOSystem* pIOHandler, bool pCheckSig) const
-{
-    const std::string extension = GetExtension(pFile);
-
-	if((extension == "x3d") || (extension == "x3db")) return true;
-
-	if(!extension.length() || pCheckSig)
-	{
-		const char* tokens[] = { "DOCTYPE X3D PUBLIC", "http://www.web3d.org/specifications/x3d" };
-
-		return SearchFileHeaderForToken(pIOHandler, pFile, tokens, 2);
-	}
-
-	return false;
-}
-
-void X3DImporter::GetExtensionList(std::set<std::string>& pExtensionList)
-{
-	pExtensionList.insert("x3d");
-	pExtensionList.insert("x3db");
-}
-
-const aiImporterDesc* X3DImporter::GetInfo () const
-{
-	return &Description;
-}
-
-void X3DImporter::InternReadFile(const std::string& pFile, aiScene* pScene, IOSystem* pIOHandler)
-{
-	mpIOHandler = pIOHandler;
-
-	Clear();// delete old graph.
-	std::string::size_type slashPos = pFile.find_last_of("\\/");
-	pIOHandler->PushDirectory(slashPos == std::string::npos ? std::string() : pFile.substr(0, slashPos + 1));
-	ParseFile(pFile, pIOHandler);
-	pIOHandler->PopDirectory();
-	//
-	// Assimp use static arrays of objects for fast speed of rendering. That's good, but need some additional operations/
-	// We know that geometry objects(meshes) are stored in <Shape>, also in <Shape>-><Appearance> materials(in Assimp logical view)
-	// are stored. So at first we need to count how meshes and materials are stored in scene graph.
-	//
-	// at first creating root node for aiScene.
-	pScene->mRootNode = new aiNode;
-	pScene->mRootNode->mParent = nullptr;
-	pScene->mFlags |= AI_SCENE_FLAGS_ALLOW_SHARED;
-	//search for root node element
-	NodeElement_Cur = NodeElement_List.front();
-	while(NodeElement_Cur->Parent != nullptr) NodeElement_Cur = NodeElement_Cur->Parent;
-
-	{// fill aiScene with objects.
-		std::list<aiMesh*> mesh_list;
-		std::list<aiMaterial*> mat_list;
-		std::list<aiLight*> light_list;
-
-		// create nodes tree
-		Postprocess_BuildNode(*NodeElement_Cur, *pScene->mRootNode, mesh_list, mat_list, light_list);
-		// copy needed data to scene
-		if(!mesh_list.empty())
-		{
-			std::list<aiMesh*>::const_iterator it = mesh_list.begin();
-
-			pScene->mNumMeshes = static_cast<unsigned int>(mesh_list.size());
-			pScene->mMeshes = new aiMesh*[pScene->mNumMeshes];
-			for(size_t i = 0; i < pScene->mNumMeshes; i++) pScene->mMeshes[i] = *it++;
-		}
-
-		if(!mat_list.empty())
-		{
-			std::list<aiMaterial*>::const_iterator it = mat_list.begin();
-
-			pScene->mNumMaterials = static_cast<unsigned int>(mat_list.size());
-			pScene->mMaterials = new aiMaterial*[pScene->mNumMaterials];
-			for(size_t i = 0; i < pScene->mNumMaterials; i++) pScene->mMaterials[i] = *it++;
-		}
-
-		if(!light_list.empty())
-		{
-			std::list<aiLight*>::const_iterator it = light_list.begin();
-
-			pScene->mNumLights = static_cast<unsigned int>(light_list.size());
-			pScene->mLights = new aiLight*[pScene->mNumLights];
-			for(size_t i = 0; i < pScene->mNumLights; i++) pScene->mLights[i] = *it++;
-		}
-	}// END: fill aiScene with objects.
-
-	///TODO: IME optimize tree
-}
-
-}// namespace Assimp
->>>>>>> 22dd53a4
+} 
 
 #endif // !ASSIMP_BUILD_NO_X3D_IMPORTER