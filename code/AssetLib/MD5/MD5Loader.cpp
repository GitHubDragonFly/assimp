--- conflicted
+++ resolved
@@ -100,26 +100,9 @@
 
 // ------------------------------------------------------------------------------------------------
 // Returns whether the class can handle the format of the given file.
-<<<<<<< HEAD
-bool MD5Importer::CanRead(const std::string &pFile, IOSystem *pIOHandler, bool checkSig) const {
-    const std::string extension = GetExtension(pFile);
-
-    if (extension == "md5anim" || extension == "md5mesh" || extension == "md5camera")
-        return true;
-    else if (!extension.length() || checkSig) {
-        if (!pIOHandler) {
-            return true;
-        }
-        static const char * const tokens[] = { "MD5Version" };
-        return SearchFileHeaderForToken(pIOHandler, pFile, tokens, 1);
-    }
-
-    return false;
-=======
 bool MD5Importer::CanRead(const std::string &pFile, IOSystem *pIOHandler, bool /*checkSig*/) const {
     static const char *tokens[] = { "MD5Version" };
     return SearchFileHeaderForToken(pIOHandler, pFile, tokens, AI_COUNT_OF(tokens));
->>>>>>> b82d9f4b
 }
 
 // ------------------------------------------------------------------------------------------------
