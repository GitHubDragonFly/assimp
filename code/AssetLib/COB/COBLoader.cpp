/*
Open Asset Import Library (assimp)
----------------------------------------------------------------------

Copyright (c) 2006-2022, assimp team

All rights reserved.

Redistribution and use of this software in source and binary forms,
with or without modification, are permitted provided that the
following conditions are met:

* Redistributions of source code must retain the above
  copyright notice, this list of conditions and the
  following disclaimer.

* Redistributions in binary form must reproduce the above
  copyright notice, this list of conditions and the
  following disclaimer in the documentation and/or other
  materials provided with the distribution.

* Neither the name of the assimp team, nor the names of its
  contributors may be used to endorse or promote products
  derived from this software without specific prior
  written permission of the assimp team.

THIS SOFTWARE IS PROVIDED BY THE COPYRIGHT HOLDERS AND CONTRIBUTORS
"AS IS" AND ANY EXPRESS OR IMPLIED WARRANTIES, INCLUDING, BUT NOT
LIMITED TO, THE IMPLIED WARRANTIES OF MERCHANTABILITY AND FITNESS FOR
A PARTICULAR PURPOSE ARE DISCLAIMED. IN NO EVENT SHALL THE COPYRIGHT
OWNER OR CONTRIBUTORS BE LIABLE FOR ANY DIRECT, INDIRECT, INCIDENTAL,
SPECIAL, EXEMPLARY, OR CONSEQUENTIAL DAMAGES (INCLUDING, BUT NOT
LIMITED TO, PROCUREMENT OF SUBSTITUTE GOODS OR SERVICES; LOSS OF USE,
DATA, OR PROFITS; OR BUSINESS INTERRUPTION) HOWEVER CAUSED AND ON ANY
THEORY OF LIABILITY, WHETHER IN CONTRACT, STRICT LIABILITY, OR TORT
(INCLUDING NEGLIGENCE OR OTHERWISE) ARISING IN ANY WAY OUT OF THE USE
OF THIS SOFTWARE, EVEN IF ADVISED OF THE POSSIBILITY OF SUCH DAMAGE.

----------------------------------------------------------------------
*/

/** @file  COBLoader.cpp
 *  @brief Implementation of the TrueSpace COB/SCN importer class.
 */

#ifndef ASSIMP_BUILD_NO_COB_IMPORTER

#include "AssetLib/COB/COBLoader.h"
#include "AssetLib/COB/COBScene.h"
#include "PostProcessing/ConvertToLHProcess.h"

#include <assimp/LineSplitter.h>
#include <assimp/ParsingUtils.h>
#include <assimp/StreamReader.h>
#include <assimp/TinyFormatter.h>
#include <assimp/fast_atof.h>
#include <assimp/importerdesc.h>
#include <assimp/scene.h>
#include <assimp/DefaultLogger.hpp>
#include <assimp/IOSystem.hpp>

#include <memory>

using namespace Assimp;
using namespace Assimp::COB;
using namespace Assimp::Formatter;

static const float units[] = {
    1000.f,
    100.f,
    1.f,
    0.001f,
    1.f / 0.0254f,
    1.f / 0.3048f,
    1.f / 0.9144f,
    1.f / 1609.344f
};

static const aiImporterDesc desc = {
    "TrueSpace Object Importer",
    "",
    "",
    "little-endian files only",
    aiImporterFlags_SupportTextFlavour | aiImporterFlags_SupportBinaryFlavour,
    0,
    0,
    0,
    0,
    "cob scn"
};

// ------------------------------------------------------------------------------------------------
// Constructor to be privately used by Importer
COBImporter::COBImporter() {
    // empty
}

// ------------------------------------------------------------------------------------------------
// Destructor, private as well
COBImporter::~COBImporter() {
    // empty
}

// ------------------------------------------------------------------------------------------------
// Returns whether the class can handle the format of the given file.
<<<<<<< HEAD
bool COBImporter::CanRead(const std::string &pFile, IOSystem *pIOHandler, bool checkSig) const {
    const std::string &extension = GetExtension(pFile);
    if (extension == "cob" || extension == "scn" || extension == "COB" || extension == "SCN") {
        return true;
    }

    else if ((!extension.length() || checkSig) && pIOHandler) {
        static const char * const tokens[] = { "Caligary" };
        return SearchFileHeaderForToken(pIOHandler, pFile, tokens, 1);
    }
    return false;
=======
bool COBImporter::CanRead(const std::string &pFile, IOSystem *pIOHandler, bool /*checkSig*/) const {
    static const char *tokens[] = { "Caligary" };
    return SearchFileHeaderForToken(pIOHandler, pFile, tokens, AI_COUNT_OF(tokens));
>>>>>>> b82d9f4b
}

// ------------------------------------------------------------------------------------------------
// Loader meta information
const aiImporterDesc *COBImporter::GetInfo() const {
    return &desc;
}

// ------------------------------------------------------------------------------------------------
// Setup configuration properties for the loader
void COBImporter::SetupProperties(const Importer * /*pImp*/) {
    // nothing to be done for the moment
}

// ------------------------------------------------------------------------------------------------
/*static*/ AI_WONT_RETURN void COBImporter::ThrowException(const std::string &msg) {
    throw DeadlyImportError("COB: ", msg);
}

// ------------------------------------------------------------------------------------------------
// Imports the given file into the given scene structure.
void COBImporter::InternReadFile(const std::string &pFile, aiScene *pScene, IOSystem *pIOHandler) {
    COB::Scene scene;

    auto file = pIOHandler->Open(pFile, "rb");
    if (!file) {
        ThrowException("Could not open " + pFile);
    }

    std::unique_ptr<StreamReaderLE> stream(new StreamReaderLE(file));

    // check header
    char head[32];
    stream->CopyAndAdvance(head, 32);
    if (strncmp(head, "Caligari ", 9) != 0) {
        ThrowException("Could not found magic id: `Caligari`");
    }

    ASSIMP_LOG_INFO("File format tag: ", std::string(head + 9, 6));
    if (head[16] != 'L') {
        ThrowException("File is big-endian, which is not supported");
    }

    // load data into intermediate structures
    if (head[15] == 'A') {
        ReadAsciiFile(scene, stream.get());
    } else {
        ReadBinaryFile(scene, stream.get());
    }
    if (scene.nodes.empty()) {
        ThrowException("No nodes loaded");
    }

    // sort faces by material indices
    for (std::shared_ptr<Node> &n : scene.nodes) {
        if (n->type == Node::TYPE_MESH) {
            Mesh &mesh = (Mesh &)(*n.get());
            for (Face &f : mesh.faces) {
                mesh.temp_map[f.material].push_back(&f);
            }
        }
    }

    // count meshes
    for (std::shared_ptr<Node> &n : scene.nodes) {
        if (n->type == Node::TYPE_MESH) {
            Mesh &mesh = (Mesh &)(*n.get());
            if (mesh.vertex_positions.size() && mesh.texture_coords.size()) {
                pScene->mNumMeshes += static_cast<unsigned int>(mesh.temp_map.size());
            }
        }
    }
    pScene->mMeshes = new aiMesh *[pScene->mNumMeshes]();
    pScene->mMaterials = new aiMaterial *[pScene->mNumMeshes]();
    pScene->mNumMeshes = 0;

    // count lights and cameras
    for (std::shared_ptr<Node> &n : scene.nodes) {
        if (n->type == Node::TYPE_LIGHT) {
            ++pScene->mNumLights;
        } else if (n->type == Node::TYPE_CAMERA) {
            ++pScene->mNumCameras;
        }
    }

    if (pScene->mNumLights) {
        pScene->mLights = new aiLight *[pScene->mNumLights]();
    }
    if (pScene->mNumCameras) {
        pScene->mCameras = new aiCamera *[pScene->mNumCameras]();
    }
    pScene->mNumLights = pScene->mNumCameras = 0;

    // resolve parents by their IDs and build the output graph
    std::unique_ptr<Node> root(new Group());
    for (size_t n = 0; n < scene.nodes.size(); ++n) {
        const Node &nn = *scene.nodes[n].get();
        if (nn.parent_id == 0) {
            root->temp_children.push_back(&nn);
        }

        for (size_t m = n; m < scene.nodes.size(); ++m) {
            const Node &mm = *scene.nodes[m].get();
            if (mm.parent_id == nn.id) {
                nn.temp_children.push_back(&mm);
            }
        }
    }

    pScene->mRootNode = BuildNodes(*root.get(), scene, pScene);
    //flip normals after import
    FlipWindingOrderProcess flip;
    flip.Execute(pScene);
}

// ------------------------------------------------------------------------------------------------
void ConvertTexture(const std::shared_ptr<Texture> &tex, aiMaterial *out, aiTextureType type) {
    const aiString path(tex->path);
    out->AddProperty(&path, AI_MATKEY_TEXTURE(type, 0));
    out->AddProperty(&tex->transform, 1, AI_MATKEY_UVTRANSFORM(type, 0));
}

// ------------------------------------------------------------------------------------------------
aiNode *COBImporter::BuildNodes(const Node &root, const Scene &scin, aiScene *fill) {
    aiNode *nd = new aiNode();
    nd->mName.Set(root.name);
    nd->mTransformation = root.transform;

    // Note to everybody believing Voodoo is appropriate here:
    // I know polymorphism, run as fast as you can ;-)
    if (Node::TYPE_MESH == root.type) {
        const Mesh &ndmesh = (const Mesh &)(root);
        if (ndmesh.vertex_positions.size() && ndmesh.texture_coords.size()) {

            typedef std::pair<const unsigned int, Mesh::FaceRefList> Entry;
            for (const Entry &reflist : ndmesh.temp_map) {
                { // create mesh
                    size_t n = 0;
                    for (Face *f : reflist.second) {
                        n += f->indices.size();
                    }
                    if (!n) {
                        continue;
                    }
                    aiMesh *outmesh = fill->mMeshes[fill->mNumMeshes++] = new aiMesh();
                    ++nd->mNumMeshes;

                    outmesh->mVertices = new aiVector3D[n];
                    outmesh->mTextureCoords[0] = new aiVector3D[n];

                    outmesh->mFaces = new aiFace[reflist.second.size()]();
                    for (Face *f : reflist.second) {
                        if (f->indices.empty()) {
                            continue;
                        }

                        aiFace &fout = outmesh->mFaces[outmesh->mNumFaces++];
                        fout.mIndices = new unsigned int[f->indices.size()];

                        for (VertexIndex &v : f->indices) {
                            if (v.pos_idx >= ndmesh.vertex_positions.size()) {
                                ThrowException("Position index out of range");
                            }
                            if (v.uv_idx >= ndmesh.texture_coords.size()) {
                                ThrowException("UV index out of range");
                            }
                            outmesh->mVertices[outmesh->mNumVertices] = ndmesh.vertex_positions[v.pos_idx];
                            outmesh->mTextureCoords[0][outmesh->mNumVertices] = aiVector3D(
                                    ndmesh.texture_coords[v.uv_idx].x,
                                    ndmesh.texture_coords[v.uv_idx].y,
                                    0.f);

                            fout.mIndices[fout.mNumIndices++] = outmesh->mNumVertices++;
                        }
                    }
                    outmesh->mMaterialIndex = fill->mNumMaterials;
                }
                { // create material
                    const Material *min = nullptr;
                    for (const Material &m : scin.materials) {
                        if (m.parent_id == ndmesh.id && m.matnum == reflist.first) {
                            min = &m;
                            break;
                        }
                    }
                    std::unique_ptr<const Material> defmat;
                    if (!min) {
                        ASSIMP_LOG_VERBOSE_DEBUG("Could not resolve material index ", reflist.first, " - creating default material for this slot");

                        defmat.reset(min = new Material());
                    }

                    aiMaterial *mat = new aiMaterial();
                    fill->mMaterials[fill->mNumMaterials++] = mat;

                    const aiString s(format("#mat_") << fill->mNumMeshes << "_" << min->matnum);
                    mat->AddProperty(&s, AI_MATKEY_NAME);

                    if (int tmp = ndmesh.draw_flags & Mesh::WIRED ? 1 : 0) {
                        mat->AddProperty(&tmp, 1, AI_MATKEY_ENABLE_WIREFRAME);
                    }

                    {
                        int shader;
                        switch (min->shader) {
                        case Material::FLAT:
                            shader = aiShadingMode_Gouraud;
                            break;

                        case Material::PHONG:
                            shader = aiShadingMode_Phong;
                            break;

                        case Material::METAL:
                            shader = aiShadingMode_CookTorrance;
                            break;

                        default:
                            ASSIMP_LOG_ERROR("Unknown option.");
                            ai_assert(false); // shouldn't be here
                            break;
                        }
                        mat->AddProperty(&shader, 1, AI_MATKEY_SHADING_MODEL);
                        if (shader != aiShadingMode_Gouraud) {
                            mat->AddProperty(&min->exp, 1, AI_MATKEY_SHININESS);
                        }
                    }

                    mat->AddProperty(&min->ior, 1, AI_MATKEY_REFRACTI);
                    mat->AddProperty(&min->rgb, 1, AI_MATKEY_COLOR_DIFFUSE);

                    aiColor3D c = aiColor3D(min->rgb) * min->ks;
                    mat->AddProperty(&c, 1, AI_MATKEY_COLOR_SPECULAR);

                    c = aiColor3D(min->rgb) * min->ka;
                    mat->AddProperty(&c, 1, AI_MATKEY_COLOR_AMBIENT);

                    // convert textures if some exist.
                    if (min->tex_color) {
                        ConvertTexture(min->tex_color, mat, aiTextureType_DIFFUSE);
                    }
                    if (min->tex_env) {
                        ConvertTexture(min->tex_env, mat, aiTextureType_UNKNOWN);
                    }
                    if (min->tex_bump) {
                        ConvertTexture(min->tex_bump, mat, aiTextureType_HEIGHT);
                    }
                }
            }
        }
    } else if (Node::TYPE_LIGHT == root.type) {
        const Light &ndlight = (const Light &)(root);
        aiLight *outlight = fill->mLights[fill->mNumLights++] = new aiLight();

        outlight->mName.Set(ndlight.name);
        outlight->mColorDiffuse = outlight->mColorAmbient = outlight->mColorSpecular = ndlight.color;

        outlight->mAngleOuterCone = AI_DEG_TO_RAD(ndlight.angle);
        outlight->mAngleInnerCone = AI_DEG_TO_RAD(ndlight.inner_angle);

        // XXX
        outlight->mType = ndlight.ltype == Light::SPOT ? aiLightSource_SPOT : aiLightSource_DIRECTIONAL;
    } else if (Node::TYPE_CAMERA == root.type) {
        const Camera &ndcam = (const Camera &)(root);
        aiCamera *outcam = fill->mCameras[fill->mNumCameras++] = new aiCamera();

        outcam->mName.Set(ndcam.name);
    }

    // add meshes
    if (nd->mNumMeshes) { // mMeshes must be nullptr if count is 0
        nd->mMeshes = new unsigned int[nd->mNumMeshes];
        for (unsigned int i = 0; i < nd->mNumMeshes; ++i) {
            nd->mMeshes[i] = fill->mNumMeshes - i - 1;
        }
    }

    // add children recursively
    nd->mChildren = new aiNode *[root.temp_children.size()]();
    for (const Node *n : root.temp_children) {
        (nd->mChildren[nd->mNumChildren++] = BuildNodes(*n, scin, fill))->mParent = nd;
    }

    return nd;
}

// ------------------------------------------------------------------------------------------------
// Read an ASCII file into the given scene data structure
void COBImporter::ReadAsciiFile(Scene &out, StreamReaderLE *stream) {
    ChunkInfo ci;
    for (LineSplitter splitter(*stream); splitter; ++splitter) {

        // add all chunks to be recognized here. /else ../ omitted intentionally.
        if (splitter.match_start("PolH ")) {
            ReadChunkInfo_Ascii(ci, splitter);
            ReadPolH_Ascii(out, splitter, ci);
        }
        if (splitter.match_start("BitM ")) {
            ReadChunkInfo_Ascii(ci, splitter);
            ReadBitM_Ascii(out, splitter, ci);
        }
        if (splitter.match_start("Mat1 ")) {
            ReadChunkInfo_Ascii(ci, splitter);
            ReadMat1_Ascii(out, splitter, ci);
        }
        if (splitter.match_start("Grou ")) {
            ReadChunkInfo_Ascii(ci, splitter);
            ReadGrou_Ascii(out, splitter, ci);
        }
        if (splitter.match_start("Lght ")) {
            ReadChunkInfo_Ascii(ci, splitter);
            ReadLght_Ascii(out, splitter, ci);
        }
        if (splitter.match_start("Came ")) {
            ReadChunkInfo_Ascii(ci, splitter);
            ReadCame_Ascii(out, splitter, ci);
        }
        if (splitter.match_start("Bone ")) {
            ReadChunkInfo_Ascii(ci, splitter);
            ReadBone_Ascii(out, splitter, ci);
        }
        if (splitter.match_start("Chan ")) {
            ReadChunkInfo_Ascii(ci, splitter);
            ReadChan_Ascii(out, splitter, ci);
        }
        if (splitter.match_start("Unit ")) {
            ReadChunkInfo_Ascii(ci, splitter);
            ReadUnit_Ascii(out, splitter, ci);
        }
        if (splitter.match_start("END ")) {
            // we don't need this, but I guess there is a reason this
            // chunk has been implemented into COB for.
            return;
        }
    }
}

// ------------------------------------------------------------------------------------------------
void COBImporter::ReadChunkInfo_Ascii(ChunkInfo &out, const LineSplitter &splitter) {
    const char *all_tokens[8];
    splitter.get_tokens(all_tokens);

    out.version = (all_tokens[1][1] - '0') * 100 + (all_tokens[1][3] - '0') * 10 + (all_tokens[1][4] - '0');
    out.id = strtoul10(all_tokens[3]);
    out.parent_id = strtoul10(all_tokens[5]);
    out.size = strtol10(all_tokens[7]);
}

// ------------------------------------------------------------------------------------------------
void COBImporter::UnsupportedChunk_Ascii(LineSplitter &splitter, const ChunkInfo &nfo, const char *name) {
    const std::string error = format("Encountered unsupported chunk: ") << name << " [version: " << nfo.version << ", size: " << nfo.size << "]";

    // we can recover if the chunk size was specified.
    if (nfo.size != static_cast<unsigned int>(-1)) {
        ASSIMP_LOG_ERROR(error);

        // (HACK) - our current position in the stream is the beginning of the
        // head line of the next chunk. That's fine, but the caller is going
        // to call ++ on `splitter`, which we need to swallow to avoid
        // missing the next line.
        splitter.get_stream().IncPtr(nfo.size);
        splitter.swallow_next_increment();
    } else {
        ThrowException(error);
    }
}

// ------------------------------------------------------------------------------------------------
void COBImporter::ReadBasicNodeInfo_Ascii(Node &msh, LineSplitter &splitter, const ChunkInfo & /*nfo*/) {
    for (; splitter; ++splitter) {
        if (splitter.match_start("Name")) {
            msh.name = std::string(splitter[1]);

            // make nice names by merging the dupe count
            std::replace(msh.name.begin(), msh.name.end(),
                    ',', '_');
        } else if (splitter.match_start("Transform")) {
            for (unsigned int y = 0; y < 4 && ++splitter; ++y) {
                const char *s = splitter->c_str();
                for (unsigned int x = 0; x < 4; ++x) {
                    SkipSpaces(&s);
                    msh.transform[y][x] = fast_atof(&s);
                }
            }
            // we need the transform chunk, so we won't return until we have it.
            return;
        }
    }
}

// ------------------------------------------------------------------------------------------------
template <typename T>
void COBImporter::ReadFloat3Tuple_Ascii(T &fill, const char **in) {
    const char *rgb = *in;
    for (unsigned int i = 0; i < 3; ++i) {
        SkipSpaces(&rgb);
        if (*rgb == ',') ++rgb;
        SkipSpaces(&rgb);

        fill[i] = fast_atof(&rgb);
    }
    *in = rgb;
}

// ------------------------------------------------------------------------------------------------
void COBImporter::ReadMat1_Ascii(Scene &out, LineSplitter &splitter, const ChunkInfo &nfo) {
    if (nfo.version > 8) {
        return UnsupportedChunk_Ascii(splitter, nfo, "Mat1");
    }

    ++splitter;
    if (!splitter.match_start("mat# ")) {
        ASSIMP_LOG_WARN("Expected `mat#` line in `Mat1` chunk ", nfo.id);
        return;
    }

    out.materials.push_back(Material());
    Material &mat = out.materials.back();
    mat = nfo;

    mat.matnum = strtoul10(splitter[1]);
    ++splitter;

    if (!splitter.match_start("shader: ")) {
        ASSIMP_LOG_WARN("Expected `mat#` line in `Mat1` chunk ", nfo.id);
        return;
    }
    std::string shader = std::string(splitter[1]);
    shader = shader.substr(0, shader.find_first_of(" \t"));

    if (shader == "metal") {
        mat.shader = Material::METAL;
    } else if (shader == "phong") {
        mat.shader = Material::PHONG;
    } else if (shader != "flat") {
        ASSIMP_LOG_WARN("Unknown value for `shader` in `Mat1` chunk ", nfo.id);
    }

    ++splitter;
    if (!splitter.match_start("rgb ")) {
        ASSIMP_LOG_WARN("Expected `rgb` line in `Mat1` chunk ", nfo.id);
    }

    const char *rgb = splitter[1];
    ReadFloat3Tuple_Ascii(mat.rgb, &rgb);

    ++splitter;
    if (!splitter.match_start("alpha ")) {
        ASSIMP_LOG_WARN("Expected `alpha` line in `Mat1` chunk ", nfo.id);
    }

    const char *tokens[10];
    splitter.get_tokens(tokens);

    mat.alpha = fast_atof(tokens[1]);
    mat.ka = fast_atof(tokens[3]);
    mat.ks = fast_atof(tokens[5]);
    mat.exp = fast_atof(tokens[7]);
    mat.ior = fast_atof(tokens[9]);
}

// ------------------------------------------------------------------------------------------------
void COBImporter::ReadUnit_Ascii(Scene &out, LineSplitter &splitter, const ChunkInfo &nfo) {
    if (nfo.version > 1) {
        return UnsupportedChunk_Ascii(splitter, nfo, "Unit");
    }
    ++splitter;
    if (!splitter.match_start("Units ")) {
        ASSIMP_LOG_WARN("Expected `Units` line in `Unit` chunk ", nfo.id);
        return;
    }

    // parent chunks preceede their children, so we should have the
    // corresponding chunk already.
    for (std::shared_ptr<Node> &nd : out.nodes) {
        if (nd->id == nfo.parent_id) {
            const unsigned int t = strtoul10(splitter[1]);

            nd->unit_scale = t >= sizeof(units) / sizeof(units[0]) ? (
                                                                             ASSIMP_LOG_WARN(t, " is not a valid value for `Units` attribute in `Unit chunk` ", nfo.id), 1.f) :
                                                                     units[t];
            return;
        }
    }
    ASSIMP_LOG_WARN("`Unit` chunk ", nfo.id, " is a child of ", nfo.parent_id, " which does not exist");
}

// ------------------------------------------------------------------------------------------------
void COBImporter::ReadChan_Ascii(Scene & /*out*/, LineSplitter &splitter, const ChunkInfo &nfo) {
    if (nfo.version > 8) {
        return UnsupportedChunk_Ascii(splitter, nfo, "Chan");
    }
}

// ------------------------------------------------------------------------------------------------
void COBImporter::ReadLght_Ascii(Scene &out, LineSplitter &splitter, const ChunkInfo &nfo) {
    if (nfo.version > 8) {
        return UnsupportedChunk_Ascii(splitter, nfo, "Lght");
    }

    out.nodes.push_back(std::shared_ptr<Light>(new Light()));
    Light &msh = (Light &)(*out.nodes.back().get());
    msh = nfo;

    ReadBasicNodeInfo_Ascii(msh, ++splitter, nfo);

    if (splitter.match_start("Infinite ")) {
        msh.ltype = Light::INFINITE;
    } else if (splitter.match_start("Local ")) {
        msh.ltype = Light::LOCAL;
    } else if (splitter.match_start("Spot ")) {
        msh.ltype = Light::SPOT;
    } else {
        ASSIMP_LOG_WARN("Unknown kind of light source in `Lght` chunk ", nfo.id, " : ", *splitter);
        msh.ltype = Light::SPOT;
    }

    ++splitter;
    if (!splitter.match_start("color ")) {
        ASSIMP_LOG_WARN("Expected `color` line in `Lght` chunk ", nfo.id);
    }

    const char *rgb = splitter[1];
    ReadFloat3Tuple_Ascii(msh.color, &rgb);

    SkipSpaces(&rgb);
    if (strncmp(rgb, "cone angle", 10) != 0) {
        ASSIMP_LOG_WARN("Expected `cone angle` entity in `color` line in `Lght` chunk ", nfo.id);
    }
    SkipSpaces(rgb + 10, &rgb);
    msh.angle = fast_atof(&rgb);

    SkipSpaces(&rgb);
    if (strncmp(rgb, "inner angle", 11) != 0) {
        ASSIMP_LOG_WARN("Expected `inner angle` entity in `color` line in `Lght` chunk ", nfo.id);
    }
    SkipSpaces(rgb + 11, &rgb);
    msh.inner_angle = fast_atof(&rgb);

    // skip the rest for we can't handle this kind of physically-based lighting information.
}

// ------------------------------------------------------------------------------------------------
void COBImporter::ReadCame_Ascii(Scene &out, LineSplitter &splitter, const ChunkInfo &nfo) {
    if (nfo.version > 2) {
        return UnsupportedChunk_Ascii(splitter, nfo, "Came");
    }

    out.nodes.push_back(std::shared_ptr<Camera>(new Camera()));
    Camera &msh = (Camera &)(*out.nodes.back().get());
    msh = nfo;

    ReadBasicNodeInfo_Ascii(msh, ++splitter, nfo);

    // skip the next line, we don't know this differentiation between a
    // standard camera and a panoramic camera.
    ++splitter;
}

// ------------------------------------------------------------------------------------------------
void COBImporter::ReadBone_Ascii(Scene &out, LineSplitter &splitter, const ChunkInfo &nfo) {
    if (nfo.version > 5) {
        return UnsupportedChunk_Ascii(splitter, nfo, "Bone");
    }

    out.nodes.push_back(std::shared_ptr<Bone>(new Bone()));
    Bone &msh = (Bone &)(*out.nodes.back().get());
    msh = nfo;

    ReadBasicNodeInfo_Ascii(msh, ++splitter, nfo);

    // TODO
}

// ------------------------------------------------------------------------------------------------
void COBImporter::ReadGrou_Ascii(Scene &out, LineSplitter &splitter, const ChunkInfo &nfo) {
    if (nfo.version > 1) {
        return UnsupportedChunk_Ascii(splitter, nfo, "Grou");
    }

    out.nodes.push_back(std::shared_ptr<Group>(new Group()));
    Group &msh = (Group &)(*out.nodes.back().get());
    msh = nfo;

    ReadBasicNodeInfo_Ascii(msh, ++splitter, nfo);
}

// ------------------------------------------------------------------------------------------------
void COBImporter::ReadPolH_Ascii(Scene &out, LineSplitter &splitter, const ChunkInfo &nfo) {
    if (nfo.version > 8) {
        return UnsupportedChunk_Ascii(splitter, nfo, "PolH");
    }

    out.nodes.push_back(std::shared_ptr<Mesh>(new Mesh()));
    Mesh &msh = (Mesh &)(*out.nodes.back().get());
    msh = nfo;

    ReadBasicNodeInfo_Ascii(msh, ++splitter, nfo);

    // the chunk has a fixed order of components, but some are not interesting of us so
    // we're just looking for keywords in arbitrary order. The end of the chunk is
    // either the last `Face` or the `DrawFlags` attribute, depending on the format ver.
    for (; splitter; ++splitter) {
        if (splitter.match_start("World Vertices")) {
            const unsigned int cnt = strtoul10(splitter[2]);
            msh.vertex_positions.resize(cnt);

            for (unsigned int cur = 0; cur < cnt && ++splitter; ++cur) {
                const char *s = splitter->c_str();

                aiVector3D &v = msh.vertex_positions[cur];

                SkipSpaces(&s);
                v.x = fast_atof(&s);
                SkipSpaces(&s);
                v.y = fast_atof(&s);
                SkipSpaces(&s);
                v.z = fast_atof(&s);
            }
        } else if (splitter.match_start("Texture Vertices")) {
            const unsigned int cnt = strtoul10(splitter[2]);
            msh.texture_coords.resize(cnt);

            for (unsigned int cur = 0; cur < cnt && ++splitter; ++cur) {
                const char *s = splitter->c_str();

                aiVector2D &v = msh.texture_coords[cur];

                SkipSpaces(&s);
                v.x = fast_atof(&s);
                SkipSpaces(&s);
                v.y = fast_atof(&s);
            }
        } else if (splitter.match_start("Faces")) {
            const unsigned int cnt = strtoul10(splitter[1]);
            msh.faces.reserve(cnt);

            for (unsigned int cur = 0; cur < cnt && ++splitter; ++cur) {
                if (splitter.match_start("Hole")) {
                    ASSIMP_LOG_WARN("Skipping unsupported `Hole` line");
                    continue;
                }

                if (!splitter.match_start("Face")) {
                    ThrowException("Expected Face line");
                }

                msh.faces.push_back(Face());
                Face &face = msh.faces.back();

                face.indices.resize(strtoul10(splitter[2]));
                face.flags = strtoul10(splitter[4]);
                face.material = strtoul10(splitter[6]);

                const char *s = (++splitter)->c_str();
                for (size_t i = 0; i < face.indices.size(); ++i) {
                    if (!SkipSpaces(&s)) {
                        ThrowException("Expected EOL token in Face entry");
                    }
                    if ('<' != *s++) {
                        ThrowException("Expected < token in Face entry");
                    }
                    face.indices[i].pos_idx = strtoul10(s, &s);
                    if (',' != *s++) {
                        ThrowException("Expected , token in Face entry");
                    }
                    face.indices[i].uv_idx = strtoul10(s, &s);
                    if ('>' != *s++) {
                        ThrowException("Expected < token in Face entry");
                    }
                }
            }
            if (nfo.version <= 4) {
                break;
            }
        } else if (splitter.match_start("DrawFlags")) {
            msh.draw_flags = strtoul10(splitter[1]);
            break;
        }
    }
}

// ------------------------------------------------------------------------------------------------
void COBImporter::ReadBitM_Ascii(Scene & /*out*/, LineSplitter &splitter, const ChunkInfo &nfo) {
    if (nfo.version > 1) {
        return UnsupportedChunk_Ascii(splitter, nfo, "BitM");
    }

    const unsigned int head = strtoul10((++splitter)[1]);
    if (head != sizeof(Bitmap::BitmapHeader)) {
        ASSIMP_LOG_WARN("Unexpected ThumbNailHdrSize, skipping this chunk");
        return;
    }
}

// ------------------------------------------------------------------------------------------------
void COBImporter::ReadString_Binary(std::string &out, StreamReaderLE &reader) {
    out.resize(reader.GetI2());
    for (char &c : out) {
        c = reader.GetI1();
    }
}

// ------------------------------------------------------------------------------------------------
void COBImporter::ReadBasicNodeInfo_Binary(Node &msh, StreamReaderLE &reader, const ChunkInfo & /*nfo*/) {
    const unsigned int dupes = reader.GetI2();
    ReadString_Binary(msh.name, reader);

    msh.name = format(msh.name) << '_' << dupes;

    // skip local axes for the moment
    reader.IncPtr(48);

    msh.transform = aiMatrix4x4();
    for (unsigned int y = 0; y < 3; ++y) {
        for (unsigned int x = 0; x < 4; ++x) {
            msh.transform[y][x] = reader.GetF4();
        }
    }
}

// ------------------------------------------------------------------------------------------------
void COBImporter::UnsupportedChunk_Binary(StreamReaderLE &reader, const ChunkInfo &nfo, const char *name) {
    const std::string error = format("Encountered unsupported chunk: ") << name << " [version: " << nfo.version << ", size: " << nfo.size << "]";

    // we can recover if the chunk size was specified.
    if (nfo.size != static_cast<unsigned int>(-1)) {
        ASSIMP_LOG_ERROR(error);
        reader.IncPtr(nfo.size);
    } else
        ThrowException(error);
}

// ------------------------------------------------------------------------------------------------
// tiny utility guard to aid me at staying within chunk boundaries.
class chunk_guard {
public:
    chunk_guard(const COB::ChunkInfo &nfo, StreamReaderLE &reader) :
            nfo(nfo), reader(reader), cur(reader.GetCurrentPos()) {
        // empty
    }

    ~chunk_guard() {
        // don't do anything if the size is not given
        if (nfo.size != static_cast<unsigned int>(-1)) {
            try {
                reader.IncPtr(static_cast<int>(nfo.size) - reader.GetCurrentPos() + cur);
            } catch (const DeadlyImportError &) {
                // out of limit so correct the value
                reader.IncPtr(reader.GetReadLimit());
            }
        }
    }

private:
    const COB::ChunkInfo &nfo;
    StreamReaderLE &reader;
    long cur;
};

// ------------------------------------------------------------------------------------------------
void COBImporter::ReadBinaryFile(Scene &out, StreamReaderLE *reader) {
    if (nullptr == reader) {
        return;
    }

    while (1) {
        std::string type;
        type += reader->GetI1();
        type += reader->GetI1();
        type += reader->GetI1();
        type += reader->GetI1();

        ChunkInfo nfo;
        nfo.version = reader->GetI2() * 10;
        nfo.version += reader->GetI2();

        nfo.id = reader->GetI4();
        nfo.parent_id = reader->GetI4();
        nfo.size = reader->GetI4();

        if (type == "PolH") {
            ReadPolH_Binary(out, *reader, nfo);
        } else if (type == "BitM") {
            ReadBitM_Binary(out, *reader, nfo);
        } else if (type == "Grou") {
            ReadGrou_Binary(out, *reader, nfo);
        } else if (type == "Lght") {
            ReadLght_Binary(out, *reader, nfo);
        } else if (type == "Came") {
            ReadCame_Binary(out, *reader, nfo);
        } else if (type == "Mat1") {
            ReadMat1_Binary(out, *reader, nfo);
        } else if (type == "Unit") {
            ReadUnit_Binary(out, *reader, nfo);
        } else if (type == "OLay") {
            // ignore layer index silently.
            if (nfo.size != static_cast<unsigned int>(-1)) {
                reader->IncPtr(nfo.size);
            } else
                return UnsupportedChunk_Binary(*reader, nfo, type.c_str());
        } else if (type == "END ") {
            return;
        } else {
            UnsupportedChunk_Binary(*reader, nfo, type.c_str());
        }
    }
}

// ------------------------------------------------------------------------------------------------
void COBImporter::ReadPolH_Binary(COB::Scene &out, StreamReaderLE &reader, const ChunkInfo &nfo) {
    if (nfo.version > 8) {
        return UnsupportedChunk_Binary(reader, nfo, "PolH");
    }
    const chunk_guard cn(nfo, reader);

    out.nodes.push_back(std::shared_ptr<Mesh>(new Mesh()));
    Mesh &msh = (Mesh &)(*out.nodes.back().get());
    msh = nfo;

    ReadBasicNodeInfo_Binary(msh, reader, nfo);

    msh.vertex_positions.resize(reader.GetI4());
    for (aiVector3D &v : msh.vertex_positions) {
        v.x = reader.GetF4();
        v.y = reader.GetF4();
        v.z = reader.GetF4();
    }

    msh.texture_coords.resize(reader.GetI4());
    for (aiVector2D &v : msh.texture_coords) {
        v.x = reader.GetF4();
        v.y = reader.GetF4();
    }

    const size_t numf = reader.GetI4();
    msh.faces.reserve(numf);
    for (size_t i = 0; i < numf; ++i) {
        // XXX backface culling flag is 0x10 in flags

        // hole?
        bool hole = (reader.GetI1() & 0x08) != 0;
        if (hole) {
            // XXX Basically this should just work fine - then triangulator
            // should output properly triangulated data even for polygons
            // with holes. Test data specific to COB is needed to confirm it.
            if (msh.faces.empty()) {
                ThrowException(format("A hole is the first entity in the `PolH` chunk with id ") << nfo.id);
            }
        } else
            msh.faces.push_back(Face());
        Face &f = msh.faces.back();

        const size_t num = reader.GetI2();
        f.indices.reserve(f.indices.size() + num);

        if (!hole) {
            f.material = reader.GetI2();
            f.flags = 0;
        }

        for (size_t x = 0; x < num; ++x) {
            f.indices.push_back(VertexIndex());

            VertexIndex &v = f.indices.back();
            v.pos_idx = reader.GetI4();
            v.uv_idx = reader.GetI4();
        }

        if (hole) {
            std::reverse(f.indices.rbegin(), f.indices.rbegin() + num);
        }
    }
    if (nfo.version > 4) {
        msh.draw_flags = reader.GetI4();
    }
    nfo.version > 5 && nfo.version < 8 ? reader.GetI4() : 0;
}

// ------------------------------------------------------------------------------------------------
void COBImporter::ReadBitM_Binary(COB::Scene & /*out*/, StreamReaderLE &reader, const ChunkInfo &nfo) {
    if (nfo.version > 1) {
        return UnsupportedChunk_Binary(reader, nfo, "BitM");
    }

    const chunk_guard cn(nfo, reader);

    const uint32_t len = reader.GetI4();
    reader.IncPtr(len);

    reader.GetI4();
    reader.IncPtr(reader.GetI4());
}

// ------------------------------------------------------------------------------------------------
void COBImporter::ReadMat1_Binary(COB::Scene &out, StreamReaderLE &reader, const ChunkInfo &nfo) {
    if (nfo.version > 8) {
        return UnsupportedChunk_Binary(reader, nfo, "Mat1");
    }

    const chunk_guard cn(nfo, reader);

    out.materials.push_back(Material());
    Material &mat = out.materials.back();
    mat = nfo;

    mat.matnum = reader.GetI2();
    switch (reader.GetI1()) {
    case 'f':
        mat.type = Material::FLAT;
        break;
    case 'p':
        mat.type = Material::PHONG;
        break;
    case 'm':
        mat.type = Material::METAL;
        break;
    default:
        ASSIMP_LOG_ERROR("Unrecognized shader type in `Mat1` chunk with id ", nfo.id);
        mat.type = Material::FLAT;
    }

    switch (reader.GetI1()) {
    case 'f':
        mat.autofacet = Material::FACETED;
        break;
    case 'a':
        mat.autofacet = Material::AUTOFACETED;
        break;
    case 's':
        mat.autofacet = Material::SMOOTH;
        break;
    default:
        ASSIMP_LOG_ERROR("Unrecognized faceting mode in `Mat1` chunk with id ", nfo.id);
        mat.autofacet = Material::FACETED;
    }
    mat.autofacet_angle = static_cast<float>(reader.GetI1());

    mat.rgb.r = reader.GetF4();
    mat.rgb.g = reader.GetF4();
    mat.rgb.b = reader.GetF4();

    mat.alpha = reader.GetF4();
    mat.ka = reader.GetF4();
    mat.ks = reader.GetF4();
    mat.exp = reader.GetF4();
    mat.ior = reader.GetF4();

    char id[2];
    id[0] = reader.GetI1(), id[1] = reader.GetI1();

    if (id[0] == 'e' && id[1] == ':') {
        mat.tex_env.reset(new Texture());

        reader.GetI1();
        ReadString_Binary(mat.tex_env->path, reader);

        // advance to next texture-id
        id[0] = reader.GetI1(), id[1] = reader.GetI1();
    }

    if (id[0] == 't' && id[1] == ':') {
        mat.tex_color.reset(new Texture());

        reader.GetI1();
        ReadString_Binary(mat.tex_color->path, reader);

        mat.tex_color->transform.mTranslation.x = reader.GetF4();
        mat.tex_color->transform.mTranslation.y = reader.GetF4();

        mat.tex_color->transform.mScaling.x = reader.GetF4();
        mat.tex_color->transform.mScaling.y = reader.GetF4();

        // advance to next texture-id
        id[0] = reader.GetI1(), id[1] = reader.GetI1();
    }

    if (id[0] == 'b' && id[1] == ':') {
        mat.tex_bump.reset(new Texture());

        reader.GetI1();
        ReadString_Binary(mat.tex_bump->path, reader);

        mat.tex_bump->transform.mTranslation.x = reader.GetF4();
        mat.tex_bump->transform.mTranslation.y = reader.GetF4();

        mat.tex_bump->transform.mScaling.x = reader.GetF4();
        mat.tex_bump->transform.mScaling.y = reader.GetF4();

        // skip amplitude for I don't know its purpose.
        reader.GetF4();
    }
    reader.IncPtr(-2);
}

// ------------------------------------------------------------------------------------------------
void COBImporter::ReadCame_Binary(COB::Scene &out, StreamReaderLE &reader, const ChunkInfo &nfo) {
    if (nfo.version > 2) {
        return UnsupportedChunk_Binary(reader, nfo, "Came");
    }

    const chunk_guard cn(nfo, reader);

    out.nodes.push_back(std::shared_ptr<Camera>(new Camera()));
    Camera &msh = (Camera &)(*out.nodes.back().get());
    msh = nfo;

    ReadBasicNodeInfo_Binary(msh, reader, nfo);

    // the rest is not interesting for us, so we skip over it.
    if (nfo.version > 1) {
        if (reader.GetI2() == 512) {
            reader.IncPtr(42);
        }
    }
}

// ------------------------------------------------------------------------------------------------
void COBImporter::ReadLght_Binary(COB::Scene &out, StreamReaderLE &reader, const ChunkInfo &nfo) {
    if (nfo.version > 2) {
        return UnsupportedChunk_Binary(reader, nfo, "Lght");
    }

    const chunk_guard cn(nfo, reader);

    out.nodes.push_back(std::shared_ptr<Light>(new Light()));
    Light &msh = (Light &)(*out.nodes.back().get());
    msh = nfo;

    ReadBasicNodeInfo_Binary(msh, reader, nfo);
}

// ------------------------------------------------------------------------------------------------
void COBImporter::ReadGrou_Binary(COB::Scene &out, StreamReaderLE &reader, const ChunkInfo &nfo) {
    if (nfo.version > 2) {
        return UnsupportedChunk_Binary(reader, nfo, "Grou");
    }

    const chunk_guard cn(nfo, reader);

    out.nodes.push_back(std::make_shared<Group>());
    Group &msh = (Group &)(*out.nodes.back().get());
    msh = nfo;

    ReadBasicNodeInfo_Binary(msh, reader, nfo);
}

// ------------------------------------------------------------------------------------------------
void COBImporter::ReadUnit_Binary(COB::Scene &out, StreamReaderLE &reader, const ChunkInfo &nfo) {
    if (nfo.version > 1) {
        return UnsupportedChunk_Binary(reader, nfo, "Unit");
    }

    const chunk_guard cn(nfo, reader);

    // parent chunks preceede their children, so we should have the
    // corresponding chunk already.
    for (std::shared_ptr<Node> &nd : out.nodes) {
        if (nd->id == nfo.parent_id) {
            const unsigned int t = reader.GetI2();
            nd->unit_scale = t >= sizeof(units) / sizeof(units[0]) ? (
                                                                             ASSIMP_LOG_WARN(t, " is not a valid value for `Units` attribute in `Unit chunk` ", nfo.id), 1.f) :
                                                                     units[t];

            return;
        }
    }
    ASSIMP_LOG_WARN("`Unit` chunk ", nfo.id, " is a child of ", nfo.parent_id, " which does not exist");
}

#endif // ASSIMP_BUILD_NO_COB_IMPORTER<|MERGE_RESOLUTION|>--- conflicted
+++ resolved
@@ -103,23 +103,9 @@
 
 // ------------------------------------------------------------------------------------------------
 // Returns whether the class can handle the format of the given file.
-<<<<<<< HEAD
-bool COBImporter::CanRead(const std::string &pFile, IOSystem *pIOHandler, bool checkSig) const {
-    const std::string &extension = GetExtension(pFile);
-    if (extension == "cob" || extension == "scn" || extension == "COB" || extension == "SCN") {
-        return true;
-    }
-
-    else if ((!extension.length() || checkSig) && pIOHandler) {
-        static const char * const tokens[] = { "Caligary" };
-        return SearchFileHeaderForToken(pIOHandler, pFile, tokens, 1);
-    }
-    return false;
-=======
 bool COBImporter::CanRead(const std::string &pFile, IOSystem *pIOHandler, bool /*checkSig*/) const {
     static const char *tokens[] = { "Caligary" };
     return SearchFileHeaderForToken(pIOHandler, pFile, tokens, AI_COUNT_OF(tokens));
->>>>>>> b82d9f4b
 }
 
 // ------------------------------------------------------------------------------------------------
