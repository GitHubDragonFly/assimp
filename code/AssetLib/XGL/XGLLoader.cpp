/*
---------------------------------------------------------------------------
Open Asset Import Library (assimp)
---------------------------------------------------------------------------

Copyright (c) 2006-2021, assimp team

All rights reserved.

Redistribution and use of this software in source and binary forms,
with or without modification, are permitted provided that the following
conditions are met:

* Redistributions of source code must retain the above
  copyright notice, this list of conditions and the
  following disclaimer.

* Redistributions in binary form must reproduce the above
  copyright notice, this list of conditions and the
  following disclaimer in the documentation and/or other
  materials provided with the distribution.

* Neither the name of the assimp team, nor the names of its
  contributors may be used to endorse or promote products
  derived from this software without specific prior
  written permission of the assimp team.

THIS SOFTWARE IS PROVIDED BY THE COPYRIGHT HOLDERS AND CONTRIBUTORS
"AS IS" AND ANY EXPRESS OR IMPLIED WARRANTIES, INCLUDING, BUT NOT
LIMITED TO, THE IMPLIED WARRANTIES OF MERCHANTABILITY AND FITNESS FOR
A PARTICULAR PURPOSE ARE DISCLAIMED. IN NO EVENT SHALL THE COPYRIGHT
OWNER OR CONTRIBUTORS BE LIABLE FOR ANY DIRECT, INDIRECT, INCIDENTAL,
SPECIAL, EXEMPLARY, OR CONSEQUENTIAL DAMAGES (INCLUDING, BUT NOT
LIMITED TO, PROCUREMENT OF SUBSTITUTE GOODS OR SERVICES; LOSS OF USE,
DATA, OR PROFITS; OR BUSINESS INTERRUPTION) HOWEVER CAUSED AND ON ANY
THEORY OF LIABILITY, WHETHER IN CONTRACT, STRICT LIABILITY, OR TORT
(INCLUDING NEGLIGENCE OR OTHERWISE) ARISING IN ANY WAY OUT OF THE USE
OF THIS SOFTWARE, EVEN IF ADVISED OF THE POSSIBILITY OF SUCH DAMAGE.
---------------------------------------------------------------------------
*/

/** @file Implementation of the XGL/ZGL importer class */

#ifndef ASSIMP_BUILD_NO_XGL_IMPORTER

#include "XGLLoader.h"
#include <assimp/ParsingUtils.h>
#include <assimp/fast_atof.h>

#include <assimp/MemoryIOWrapper.h>
#include <assimp/StreamReader.h>
#include <assimp/importerdesc.h>
#include <assimp/mesh.h>
#include <assimp/scene.h>
#include <cctype>
#include <memory>

using namespace Assimp;

// zlib is needed for compressed XGL files
#ifndef ASSIMP_BUILD_NO_COMPRESSED_XGL
#  ifdef ASSIMP_BUILD_NO_OWN_ZLIB
#    include <zlib.h>
#  else
#    include <contrib/zlib/zlib.h>
#  endif
#endif

namespace Assimp { // this has to be in here because LogFunctions is in ::Assimp

template <>
const char *LogFunctions<XGLImporter>::Prefix() {
    static auto prefix = "XGL: ";
	return prefix;
}
} // namespace Assimp

static const aiImporterDesc desc = {
	"XGL Importer",
	"",
	"",
	"",
	aiImporterFlags_SupportTextFlavour | aiImporterFlags_SupportCompressedFlavour,
	0,
	0,
	0,
	0,
	"xgl zgl"
};

// ------------------------------------------------------------------------------------------------
// Constructor to be privately used by Importer
XGLImporter::XGLImporter() :
        mXmlParser(nullptr),
        m_scene(nullptr) {
    // empty
}

// ------------------------------------------------------------------------------------------------
// Destructor, private as well
XGLImporter::~XGLImporter() {
	delete mXmlParser;
}

// ------------------------------------------------------------------------------------------------
// Returns whether the class can handle the format of the given file.
bool XGLImporter::CanRead(const std::string &pFile, IOSystem *pIOHandler, bool checkSig) const {
	/* NOTE: A simple check for the file extension is not enough
     * here. XGL and ZGL are ok, but xml is too generic
     * and might be collada as well. So open the file and
     * look for typical signal tokens.
     */
	const std::string extension = GetExtension(pFile);

	if (extension == "xgl" || extension == "zgl") {
		return true;
	}

<<<<<<< HEAD
		static const char * const tokens[] = { "<world>", "<World>", "<WORLD>" };
=======
    if (extension == "xml" || checkSig) {
		ai_assert(pIOHandler != nullptr);
		const char *tokens[] = { "<world>", "<World>", "<WORLD>" };
>>>>>>> 71a87b65
		return SearchFileHeaderForToken(pIOHandler, pFile, tokens, 3);
	}

    return false;
}

// ------------------------------------------------------------------------------------------------
// Get a list of all file extensions which are handled by this class
const aiImporterDesc *XGLImporter::GetInfo() const {
	return &desc;
}

// ------------------------------------------------------------------------------------------------
// Imports the given file into the given scene structure.
void XGLImporter::InternReadFile(const std::string &pFile, aiScene *pScene, IOSystem *pIOHandler) {
#ifndef ASSIMP_BUILD_NO_COMPRESSED_XGL
	std::vector<Bytef> uncompressed;
#endif

	m_scene = pScene;
	std::shared_ptr<IOStream> stream(pIOHandler->Open(pFile, "rb"));

	// check whether we can read from the file
	if (stream.get() == NULL) {
		throw DeadlyImportError("Failed to open XGL/ZGL file " + pFile);
	}

	// see if its compressed, if so uncompress it
	if (GetExtension(pFile) == "zgl") {
#ifdef ASSIMP_BUILD_NO_COMPRESSED_XGL
		ThrowException("Cannot read ZGL file since Assimp was built without compression support");
#else
		std::unique_ptr<StreamReaderLE> raw_reader(new StreamReaderLE(stream));

		// build a zlib stream
		z_stream zstream;
		zstream.opaque = Z_NULL;
		zstream.zalloc = Z_NULL;
		zstream.zfree = Z_NULL;
		zstream.data_type = Z_BINARY;

		// raw decompression without a zlib or gzip header
		inflateInit2(&zstream, -MAX_WBITS);

		// skip two extra bytes, zgl files do carry a crc16 upfront (I think)
		raw_reader->IncPtr(2);

		zstream.next_in = reinterpret_cast<Bytef *>(raw_reader->GetPtr());
		zstream.avail_in = (uInt) raw_reader->GetRemainingSize();

		size_t total = 0l;

		// TODO: be smarter about this, decompress directly into heap buffer
		// and decompress the data .... do 1k chunks in the hope that we won't kill the stack
#define MYBLOCK 1024
		Bytef block[MYBLOCK];
		int ret;
		do {
			zstream.avail_out = MYBLOCK;
			zstream.next_out = block;
			ret = inflate(&zstream, Z_NO_FLUSH);

			if (ret != Z_STREAM_END && ret != Z_OK) {
				ThrowException("Failure decompressing this file using gzip, seemingly it is NOT a compressed .XGL file");
			}
			const size_t have = MYBLOCK - zstream.avail_out;
			total += have;
			uncompressed.resize(total);
			memcpy(uncompressed.data() + total - have, block, have);
		} while (ret != Z_STREAM_END);

		// terminate zlib
		inflateEnd(&zstream);

		// replace the input stream with a memory stream
		stream.reset(new MemoryIOStream(reinterpret_cast<uint8_t *>(uncompressed.data()), total));
#endif
	}

	// parse the XML file
    mXmlParser = new XmlParser;
    if (!mXmlParser->parse(stream.get())) {
        throw DeadlyImportError("XML parse error while loading XGL file ", pFile);
	}

	TempScope scope;
    XmlNode *worldNode = mXmlParser->findNode("WORLD");
    if (nullptr != worldNode) {
		ReadWorld(*worldNode, scope);
	}

	std::vector<aiMesh *> &meshes = scope.meshes_linear;
	std::vector<aiMaterial *> &materials = scope.materials_linear;
	if (!meshes.size() || !materials.size()) {
		ThrowException("failed to extract data from XGL file, no meshes loaded");
	}

	// copy meshes
	m_scene->mNumMeshes = static_cast<unsigned int>(meshes.size());
	m_scene->mMeshes = new aiMesh *[m_scene->mNumMeshes]();
	std::copy(meshes.begin(), meshes.end(), m_scene->mMeshes);

	// copy materials
	m_scene->mNumMaterials = static_cast<unsigned int>(materials.size());
	m_scene->mMaterials = new aiMaterial *[m_scene->mNumMaterials]();
	std::copy(materials.begin(), materials.end(), m_scene->mMaterials);

	if (scope.light) {
		m_scene->mNumLights = 1;
		m_scene->mLights = new aiLight *[1];
		m_scene->mLights[0] = scope.light;

		scope.light->mName = m_scene->mRootNode->mName;
	}

	scope.dismiss();
}

// ------------------------------------------------------------------------------------------------
void XGLImporter::ReadWorld(XmlNode &node, TempScope &scope) {
    for (XmlNode &currentNode : node.children()) {
        const std::string &s = ai_stdStrToLower(currentNode.name());

		// XXX right now we'd skip <lighting> if it comes after
		// <object> or <mesh>
		if (s == "lighting") {
            ReadLighting(currentNode, scope);
		} else if (s == "object" || s == "mesh" || s == "mat") {
			break;
		}
	}

	aiNode *const nd = ReadObject(node, scope);
	if (!nd) {
		ThrowException("failure reading <world>");
	}
	if (!nd->mName.length) {
		nd->mName.Set("WORLD");
	}

	m_scene->mRootNode = nd;
}

// ------------------------------------------------------------------------------------------------
void XGLImporter::ReadLighting(XmlNode &node, TempScope &scope) {
    const std::string &s = ai_stdStrToLower(node.name());
	if (s == "directionallight") {
		scope.light = ReadDirectionalLight(node);
	} else if (s == "ambient") {
		LogWarn("ignoring <ambient> tag");
	} else if (s == "spheremap") {
		LogWarn("ignoring <spheremap> tag");
	}
}

// ------------------------------------------------------------------------------------------------
aiLight *XGLImporter::ReadDirectionalLight(XmlNode &node) {
	std::unique_ptr<aiLight> l(new aiLight());
	l->mType = aiLightSource_DIRECTIONAL;
	find_node_by_name_predicate predicate("directionallight");
	XmlNode child = node.find_child(predicate);
	if (child.empty()) {
		return nullptr;
	}

	const std::string &s = ai_stdStrToLower(child.name());
	if (s == "direction") {
		l->mDirection = ReadVec3(child);
	} else if (s == "diffuse") {
		l->mColorDiffuse = ReadCol3(child);
	} else if (s == "specular") {
		l->mColorSpecular = ReadCol3(child);
	}

	return l.release();
}

// ------------------------------------------------------------------------------------------------
aiNode *XGLImporter::ReadObject(XmlNode &node, TempScope &scope) {
	aiNode *nd = new aiNode;
	std::vector<aiNode *> children;
	std::vector<unsigned int> meshes;

	try {
		for (XmlNode &child : node.children()) {
			const std::string &s = ai_stdStrToLower(child.name());
			if (s == "mesh") {
				const size_t prev = scope.meshes_linear.size();
				if (ReadMesh(child, scope)) {
					const size_t newc = scope.meshes_linear.size();
					for (size_t i = 0; i < newc - prev; ++i) {
						meshes.push_back(static_cast<unsigned int>(i + prev));
					}
				}
			} else if (s == "mat") {
				ReadMaterial(child, scope);
			} else if (s == "object") {
				children.push_back(ReadObject(child, scope));
			} else if (s == "objectref") {
				// XXX
			} else if (s == "meshref") {
				const unsigned int id = static_cast<unsigned int>(ReadIndexFromText(child));

				std::multimap<unsigned int, aiMesh *>::iterator it = scope.meshes.find(id), end = scope.meshes.end();
				if (it == end) {
					ThrowException("<meshref> index out of range");
				}

				for (; it != end && (*it).first == id; ++it) {
					// ok, this is n^2 and should get optimized one day
					aiMesh *const m = it->second;
					unsigned int i = 0, mcount = static_cast<unsigned int>(scope.meshes_linear.size());
					for (; i < mcount; ++i) {
						if (scope.meshes_linear[i] == m) {
							meshes.push_back(i);
							break;
						}
					}

					ai_assert(i < mcount);
				}
			} else if (s == "transform") {
				nd->mTransformation = ReadTrafo(child);
			}
		}
	} catch (...) {
		for (aiNode *ch : children) {
			delete ch;
		}
		throw;
	}

	// FIX: since we used std::multimap<> to keep meshes by id, mesh order now depends on the behaviour
	// of the multimap implementation with respect to the ordering of entries with same values.
	// C++11 gives the guarantee that it uses insertion order, before it is implementation-specific.
	// Sort by material id to always guarantee a deterministic result.
	std::sort(meshes.begin(), meshes.end(), SortMeshByMaterialId(scope));

	// link meshes to node
	nd->mNumMeshes = static_cast<unsigned int>(meshes.size());
	if (0 != nd->mNumMeshes) {
		nd->mMeshes = new unsigned int[nd->mNumMeshes]();
		for (unsigned int i = 0; i < nd->mNumMeshes; ++i) {
			nd->mMeshes[i] = meshes[i];
		}
	}

	// link children to parent
	nd->mNumChildren = static_cast<unsigned int>(children.size());
	if (nd->mNumChildren) {
		nd->mChildren = new aiNode *[nd->mNumChildren]();
		for (unsigned int i = 0; i < nd->mNumChildren; ++i) {
			nd->mChildren[i] = children[i];
			children[i]->mParent = nd;
		}
	}

	return nd;
}

// ------------------------------------------------------------------------------------------------
aiMatrix4x4 XGLImporter::ReadTrafo(XmlNode &node) {
	aiVector3D forward, up, right, position;
	float scale = 1.0f;

	aiMatrix4x4 m;
	XmlNode child = node.child("TRANSFORM");
	if (child.empty()) {
		return m;
	}

	for (XmlNode &sub_child : child.children()) {
        const std::string &s = ai_stdStrToLower(sub_child.name());
		if (s == "forward") {
			forward = ReadVec3(sub_child);
		} else if (s == "up") {
			up = ReadVec3(sub_child);
		} else if (s == "position") {
			position = ReadVec3(sub_child);
		}
		if (s == "scale") {
			scale = ReadFloat(sub_child);
			if (scale < 0.f) {
				// this is wrong, but we can leave the value and pass it to the caller
				LogError("found negative scaling in <transform>, ignoring");
			}
		}
	}

    if (forward.SquareLength() < 1e-4 || up.SquareLength() < 1e-4) {
	    LogError("A direction vector in <transform> is zero, ignoring trafo");
	    return m;
    }

    forward.Normalize();
    up.Normalize();

    right = forward ^ up;
    if (std::fabs(up * forward) > 1e-4) {
	    // this is definitely wrong - a degenerate coordinate space ruins everything
	    // so substitute identity transform.
	    LogError("<forward> and <up> vectors in <transform> are skewing, ignoring trafo");
	    return m;
    }

    right *= scale;
    up *= scale;
    forward *= scale;

    m.a1 = right.x;
    m.b1 = right.y;
    m.c1 = right.z;

    m.a2 = up.x;
    m.b2 = up.y;
    m.c2 = up.z;

    m.a3 = forward.x;
    m.b3 = forward.y;
    m.c3 = forward.z;

    m.a4 = position.x;
    m.b4 = position.y;
    m.c4 = position.z;

	return m;
}

// ------------------------------------------------------------------------------------------------
aiMesh *XGLImporter::ToOutputMesh(const TempMaterialMesh &m) {
	std::unique_ptr<aiMesh> mesh(new aiMesh());

	mesh->mNumVertices = static_cast<unsigned int>(m.positions.size());
	mesh->mVertices = new aiVector3D[mesh->mNumVertices];
	std::copy(m.positions.begin(), m.positions.end(), mesh->mVertices);

	if (!m.normals.empty()) {
		mesh->mNormals = new aiVector3D[mesh->mNumVertices];
		std::copy(m.normals.begin(), m.normals.end(), mesh->mNormals);
	}

	if (!m.uvs.empty()) {
		mesh->mNumUVComponents[0] = 2;
		mesh->mTextureCoords[0] = new aiVector3D[mesh->mNumVertices];

		for (unsigned int i = 0; i < mesh->mNumVertices; ++i) {
			mesh->mTextureCoords[0][i] = aiVector3D(m.uvs[i].x, m.uvs[i].y, 0.f);
		}
	}

	mesh->mNumFaces = static_cast<unsigned int>(m.vcounts.size());
	mesh->mFaces = new aiFace[m.vcounts.size()];

	unsigned int idx = 0;
	for (unsigned int i = 0; i < mesh->mNumFaces; ++i) {
		aiFace &f = mesh->mFaces[i];
		f.mNumIndices = m.vcounts[i];
		f.mIndices = new unsigned int[f.mNumIndices];
		for (unsigned int c = 0; c < f.mNumIndices; ++c) {
			f.mIndices[c] = idx++;
		}
	}

	ai_assert(idx == mesh->mNumVertices);

	mesh->mPrimitiveTypes = m.pflags;
	mesh->mMaterialIndex = m.matid;

    return mesh.release();
}

// ------------------------------------------------------------------------------------------------
bool XGLImporter::ReadMesh(XmlNode &node, TempScope &scope) {
	TempMesh t;

	std::map<unsigned int, TempMaterialMesh> bymat;
    const unsigned int mesh_id = ReadIDAttr(node);

	for (XmlNode &child : node.children()) {
        const std::string &s = ai_stdStrToLower(child.name());

		if (s == "mat") {
			ReadMaterial(child, scope);
		} else if (s == "p") {
			pugi::xml_attribute attr = child.attribute("ID");
			if (attr.empty()) {
				LogWarn("no ID attribute on <p>, ignoring");
			} else {
				int id = attr.as_int();
				t.points[id] = ReadVec3(child);
			}
		} else if (s == "n") {
			pugi::xml_attribute attr = child.attribute("ID");
			if (attr.empty()) {
				LogWarn("no ID attribute on <n>, ignoring");
			} else {
				int id = attr.as_int();
				t.normals[id] = ReadVec3(child);
			}
		} else if (s == "tc") {
			pugi::xml_attribute attr = child.attribute("ID");
			if (attr.empty()) {
				LogWarn("no ID attribute on <tc>, ignoring");
			} else {
				int id = attr.as_int();
				t.uvs[id] = ReadVec2(child);
			}
		} else if (s == "f" || s == "l" || s == "p") {
			const unsigned int vcount = s == "f" ? 3 : (s == "l" ? 2 : 1);

			unsigned int mid = ~0u;
			TempFace tf[3];
			bool has[3] = { false };
			for (XmlNode &sub_child : child.children()) {
                const std::string &scn = ai_stdStrToLower(sub_child.name());
                if (scn == "fv1" || scn == "lv1" || scn == "pv1") {
					ReadFaceVertex(sub_child, t, tf[0]);
					has[0] = true;
                } else if (scn == "fv2" || scn == "lv2") {
					ReadFaceVertex(sub_child, t, tf[1]);
					has[1] = true;
                } else if (scn == "fv3") {
					ReadFaceVertex(sub_child, t, tf[2]);
					has[2] = true;
                } else if (scn == "mat") {
					if (mid != ~0u) {
						LogWarn("only one material tag allowed per <f>");
					}
					mid = ResolveMaterialRef(sub_child, scope);
                } else if (scn == "matref") {
					if (mid != ~0u) {
						LogWarn("only one material tag allowed per <f>");
					}
					mid = ResolveMaterialRef(sub_child, scope);
				}
			}

			if (mid == ~0u) {
				ThrowException("missing material index");
			}

			bool nor = false;
			bool uv = false;
			for (unsigned int i = 0; i < vcount; ++i) {
				if (!has[i]) {
					ThrowException("missing face vertex data");
				}

				nor = nor || tf[i].has_normal;
				uv = uv || tf[i].has_uv;
			}

			if (mid >= (1 << 30)) {
				LogWarn("material indices exhausted, this may cause errors in the output");
			}
			unsigned int meshId = mid | ((nor ? 1 : 0) << 31) | ((uv ? 1 : 0) << 30);

			TempMaterialMesh &mesh = bymat[meshId];
			mesh.matid = mid;

			for (unsigned int i = 0; i < vcount; ++i) {
				mesh.positions.push_back(tf[i].pos);
				if (nor) {
					mesh.normals.push_back(tf[i].normal);
				}
				if (uv) {
					mesh.uvs.push_back(tf[i].uv);
				}

				mesh.pflags |= 1 << (vcount - 1);
			}

			mesh.vcounts.push_back(vcount);
		}
	}

	// finally extract output meshes and add them to the scope
	using pairt = std::pair<const unsigned int, TempMaterialMesh>;
	for (const pairt &p : bymat) {
		aiMesh *const m = ToOutputMesh(p.second);
		scope.meshes_linear.push_back(m);

		// if this is a definition, keep it on the stack
		if (mesh_id != ~0u) {
			scope.meshes.insert(std::pair<unsigned int, aiMesh *>(mesh_id, m));
		}
	}

	// no id == not a reference, insert this mesh right *here*
	return mesh_id == ~0u;
}

// ----------------------------------------------------------------------------------------------
unsigned int XGLImporter::ResolveMaterialRef(XmlNode &node, TempScope &scope) {
	const std::string &s = node.name();
	if (s == "mat") {
		ReadMaterial(node, scope);
		return static_cast<unsigned int>(scope.materials_linear.size() - 1);
	}

	const int id = ReadIndexFromText(node);

	auto it = scope.materials.find(id), end = scope.materials.end();
	if (it == end) {
		ThrowException("<matref> index out of range");
	}

	// ok, this is n^2 and should get optimized one day
	aiMaterial *const m = it->second;

	unsigned int i = 0, mcount = static_cast<unsigned int>(scope.materials_linear.size());
	for (; i < mcount; ++i) {
		if (scope.materials_linear[i] == m) {
			return i;
		}
	}

	ai_assert(false);

	return 0;
}

// ------------------------------------------------------------------------------------------------
void XGLImporter::ReadMaterial(XmlNode &node, TempScope &scope) {
    const unsigned int mat_id = ReadIDAttr(node);

	auto *mat(new aiMaterial);
	for (XmlNode &child : node.children()) {
        const std::string &s = ai_stdStrToLower(child.name());
		if (s == "amb") {
			const aiColor3D c = ReadCol3(child);
			mat->AddProperty(&c, 1, AI_MATKEY_COLOR_AMBIENT);
		} else if (s == "diff") {
			const aiColor3D c = ReadCol3(child);
			mat->AddProperty(&c, 1, AI_MATKEY_COLOR_DIFFUSE);
		} else if (s == "spec") {
			const aiColor3D c = ReadCol3(child);
			mat->AddProperty(&c, 1, AI_MATKEY_COLOR_SPECULAR);
		} else if (s == "emiss") {
			const aiColor3D c = ReadCol3(child);
			mat->AddProperty(&c, 1, AI_MATKEY_COLOR_EMISSIVE);
		} else if (s == "alpha") {
			const float f = ReadFloat(child);
			mat->AddProperty(&f, 1, AI_MATKEY_OPACITY);
		} else if (s == "shine") {
			const float f = ReadFloat(child);
			mat->AddProperty(&f, 1, AI_MATKEY_SHININESS);
		}
	}

	scope.materials[mat_id] = mat;
	scope.materials_linear.push_back(mat);
}

// ----------------------------------------------------------------------------------------------
void XGLImporter::ReadFaceVertex(XmlNode &node, const TempMesh &t, TempFace &out) {
	bool havep = false;
	for (XmlNode &child : node.children()) {
        const std::string &s = ai_stdStrToLower(child.name());
		if (s == "pref") {
			const unsigned int id = ReadIndexFromText(child);
			std::map<unsigned int, aiVector3D>::const_iterator it = t.points.find(id);
			if (it == t.points.end()) {
				ThrowException("point index out of range");
			}

			out.pos = (*it).second;
			havep = true;
		} else if (s == "nref") {
			const unsigned int id = ReadIndexFromText(child);
			std::map<unsigned int, aiVector3D>::const_iterator it = t.normals.find(id);
			if (it == t.normals.end()) {
				ThrowException("normal index out of range");
			}

			out.normal = (*it).second;
			out.has_normal = true;
		} else if (s == "tcref") {
			const unsigned int id = ReadIndexFromText(child);
			std::map<unsigned int, aiVector2D>::const_iterator it = t.uvs.find(id);
			if (it == t.uvs.end()) {
				ThrowException("uv index out of range");
			}

			out.uv = (*it).second;
			out.has_uv = true;
		} else if (s == "p") {
			out.pos = ReadVec3(child);
		} else if (s == "n") {
			out.normal = ReadVec3(child);
		} else if (s == "tc") {
			out.uv = ReadVec2(child);
		}
	}

	if (!havep) {
		ThrowException("missing <pref> in <fvN> element");
	}
}

// ------------------------------------------------------------------------------------------------
unsigned int XGLImporter::ReadIDAttr(XmlNode &node) {
	for (pugi::xml_attribute attr : node.attributes()) {
		if (!ASSIMP_stricmp(attr.name(), "id")) {
			return attr.as_int();
		}
	}

	return ~0u;
}

// ------------------------------------------------------------------------------------------------
float XGLImporter::ReadFloat(XmlNode &node) {
    std::string v;
    XmlParser::getValueAsString(node, v);
    const char *s = v.c_str(), *se;
	if (!SkipSpaces(&s)) {
		LogError("unexpected EOL, failed to parse index element");
		return 0.f;
	}
	float t;
	se = fast_atoreal_move(s, t);
	if (se == s) {
		LogError("failed to read float text");
		return 0.f;
	}

	return t;
}

// ------------------------------------------------------------------------------------------------
unsigned int XGLImporter::ReadIndexFromText(XmlNode &node) {
    std::string v;
    XmlParser::getValueAsString(node, v);
    const char *s = v.c_str();
	if (!SkipSpaces(&s)) {
		LogError("unexpected EOL, failed to parse index element");
		return ~0u;
	}
	const char *se;
	const unsigned int t = strtoul10(s, &se);

	if (se == s) {
		LogError("failed to read index");
		return ~0u;
	}

	return t;
}

// ------------------------------------------------------------------------------------------------
aiVector2D XGLImporter::ReadVec2(XmlNode &node) {
	aiVector2D vec;
    std::string val;
    XmlParser::getValueAsString(node, val);
    const char *s = val.c_str();
	ai_real v[2];
	for (int i = 0; i < 2; ++i) {
		if (!SkipSpaces(&s)) {
			LogError("unexpected EOL, failed to parse vec2");
			return vec;
		}

		v[i] = fast_atof(&s);

		SkipSpaces(&s);
		if (i != 1 && *s != ',') {
			LogError("expected comma, failed to parse vec2");
			return vec;
		}
		++s;
	}
	vec.x = v[0];
	vec.y = v[1];

	return vec;
}

// ------------------------------------------------------------------------------------------------
aiVector3D XGLImporter::ReadVec3(XmlNode &node) {
	aiVector3D vec;
    std::string v;
    XmlParser::getValueAsString(node, v);
	const char *s = v.c_str();
	for (int i = 0; i < 3; ++i) {
		if (!SkipSpaces(&s)) {
			LogError("unexpected EOL, failed to parse vec3");
			return vec;
		}
		vec[i] = fast_atof(&s);

		SkipSpaces(&s);
		if (i != 2 && *s != ',') {
			LogError("expected comma, failed to parse vec3");
			return vec;
		}
		++s;
	}

	return vec;
}

// ------------------------------------------------------------------------------------------------
aiColor3D XGLImporter::ReadCol3(XmlNode &node) {
	const aiVector3D &v = ReadVec3(node);
	if (v.x < 0.f || v.x > 1.0f || v.y < 0.f || v.y > 1.0f || v.z < 0.f || v.z > 1.0f) {
		LogWarn("color values out of range, ignoring");
	}
	return aiColor3D(v.x, v.y, v.z);
}

#endif<|MERGE_RESOLUTION|>--- conflicted
+++ resolved
@@ -116,13 +116,9 @@
 		return true;
 	}
 
-<<<<<<< HEAD
+  if (extension == "xml" || checkSig) {
+		ai_assert(pIOHandler != nullptr);
 		static const char * const tokens[] = { "<world>", "<World>", "<WORLD>" };
-=======
-    if (extension == "xml" || checkSig) {
-		ai_assert(pIOHandler != nullptr);
-		const char *tokens[] = { "<world>", "<World>", "<WORLD>" };
->>>>>>> 71a87b65
 		return SearchFileHeaderForToken(pIOHandler, pFile, tokens, 3);
 	}
 
