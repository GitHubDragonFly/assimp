/*
Open Asset Import Library (assimp)
----------------------------------------------------------------------

Copyright (c) 2006-2022, assimp team

All rights reserved.

Redistribution and use of this software in source and binary forms,
with or without modification, are permitted provided that the
following conditions are met:

* Redistributions of source code must retain the above
copyright notice, this list of conditions and the
following disclaimer.

* Redistributions in binary form must reproduce the above
copyright notice, this list of conditions and the
following disclaimer in the documentation and/or other
materials provided with the distribution.

* Neither the name of the assimp team, nor the names of its
contributors may be used to endorse or promote products
derived from this software without specific prior
written permission of the assimp team.

THIS SOFTWARE IS PROVIDED BY THE COPYRIGHT HOLDERS AND CONTRIBUTORS
"AS IS" AND ANY EXPRESS OR IMPLIED WARRANTIES, INCLUDING, BUT NOT
LIMITED TO, THE IMPLIED WARRANTIES OF MERCHANTABILITY AND FITNESS FOR
A PARTICULAR PURPOSE ARE DISCLAIMED. IN NO EVENT SHALL THE COPYRIGHT
OWNER OR CONTRIBUTORS BE LIABLE FOR ANY DIRECT, INDIRECT, INCIDENTAL,
SPECIAL, EXEMPLARY, OR CONSEQUENTIAL DAMAGES (INCLUDING, BUT NOT
LIMITED TO, PROCUREMENT OF SUBSTITUTE GOODS OR SERVICES; LOSS OF USE,
DATA, OR PROFITS; OR BUSINESS INTERRUPTION) HOWEVER CAUSED AND ON ANY
THEORY OF LIABILITY, WHETHER IN CONTRACT, STRICT LIABILITY, OR TORT
(INCLUDING NEGLIGENCE OR OTHERWISE) ARISING IN ANY WAY OUT OF THE USE
OF THIS SOFTWARE, EVEN IF ADVISED OF THE POSSIBILITY OF SUCH DAMAGE.

----------------------------------------------------------------------
*/

#if !defined(ASSIMP_BUILD_NO_GLTF_IMPORTER) && !defined(ASSIMP_BUILD_NO_GLTF2_IMPORTER)

#include "AssetLib/glTF2/glTF2Importer.h"
#include "PostProcessing/MakeVerboseFormat.h"
#include "AssetLib/glTF2/glTF2Asset.h"

#if !defined(ASSIMP_BUILD_NO_EXPORT)
#include "AssetLib/glTF2/glTF2AssetWriter.h"
#endif

#include <assimp/CreateAnimMesh.h>
#include <assimp/StringComparison.h>
#include <assimp/StringUtils.h>
#include <assimp/ai_assert.h>
#include <assimp/importerdesc.h>
#include <assimp/scene.h>
#include <assimp/DefaultLogger.hpp>
#include <assimp/Importer.hpp>
#include <assimp/commonMetaData.h>
#include <assimp/DefaultIOSystem.h>

#include <memory>
#include <unordered_map>

#include <rapidjson/document.h>
#include <rapidjson/rapidjson.h>

using namespace Assimp;
using namespace glTF2;
using namespace glTFCommon;

namespace {
// generate bi-tangents from normals and tangents according to spec
struct Tangent {
    aiVector3D xyz;
    ai_real w;
};
} // namespace

//
// glTF2Importer
//

static const aiImporterDesc desc = {
    "glTF2 Importer",
    "",
    "",
    "",
    aiImporterFlags_SupportTextFlavour | aiImporterFlags_SupportBinaryFlavour | aiImporterFlags_LimitedSupport | aiImporterFlags_Experimental,
    0,
    0,
    0,
    0,
    "gltf glb"
};

glTF2Importer::glTF2Importer() :
        BaseImporter(),
        meshOffsets(),
        embeddedTexIdxs(),
        mScene(nullptr) {
    // empty
}

glTF2Importer::~glTF2Importer() {
    // empty
}

const aiImporterDesc *glTF2Importer::GetInfo() const {
    return &desc;
}

<<<<<<< HEAD
bool glTF2Importer::CanRead(const std::string &pFile, IOSystem *pIOHandler, bool checkSig ) const {
	const std::string &extension = GetExtension(pFile);

	if (!checkSig && (extension != "gltf") && (extension != "glb"))
		return false;

	if (pIOHandler) {
		glTF2::Asset asset(pIOHandler);
		return asset.CanRead(pFile, extension == "glb");
	}

    return false;
=======
bool glTF2Importer::CanRead(const std::string &pFile, IOSystem *pIOHandler, bool /* checkSig */) const {
    try {
        glTF2::Asset asset(pIOHandler);
        asset.Load(pFile, GetExtension(pFile) == "glb");
        std::string version = asset.asset.version;
        return !version.empty() && version[0] == '2';
    } catch(...) {
        return false;
    }
>>>>>>> b82d9f4b
}

static aiTextureMapMode ConvertWrappingMode(SamplerWrap gltfWrapMode) {
    switch (gltfWrapMode) {
        case SamplerWrap::Mirrored_Repeat:
            return aiTextureMapMode_Mirror;

        case SamplerWrap::Clamp_To_Edge:
            return aiTextureMapMode_Clamp;

        case SamplerWrap::UNSET:
        case SamplerWrap::Repeat:
        default:
            return aiTextureMapMode_Wrap;
    }
}

inline void SetMaterialColorProperty(Asset & /*r*/, vec4 &prop, aiMaterial *mat,
        const char *pKey, unsigned int type, unsigned int idx) {
    aiColor4D col;
    CopyValue(prop, col);
    mat->AddProperty(&col, 1, pKey, type, idx);
}

inline void SetMaterialColorProperty(Asset & /*r*/, vec3 &prop, aiMaterial *mat,
        const char *pKey, unsigned int type, unsigned int idx) {
    aiColor4D col;
    glTFCommon::CopyValue(prop, col);
    mat->AddProperty(&col, 1, pKey, type, idx);
}

inline void SetMaterialTextureProperty(std::vector<int> &embeddedTexIdxs, Asset & /*r*/,
        glTF2::TextureInfo prop, aiMaterial *mat, aiTextureType texType,
        unsigned int texSlot = 0) {
    if (prop.texture && prop.texture->source) {
        aiString uri(prop.texture->source->uri);

        int texIdx = embeddedTexIdxs[prop.texture->source.GetIndex()];
        if (texIdx != -1) { // embedded
            // setup texture reference string (copied from ColladaLoader::FindFilenameForEffectTexture)
            uri.data[0] = '*';
            uri.length = 1 + ASSIMP_itoa10(uri.data + 1, MAXLEN - 1, texIdx);
        }

        mat->AddProperty(&uri, AI_MATKEY_TEXTURE(texType, texSlot));
        const int uvIndex = static_cast<int>(prop.texCoord);
        mat->AddProperty(&uvIndex, 1, AI_MATKEY_UVWSRC(texType, texSlot));

        if (prop.textureTransformSupported) {
            aiUVTransform transform;
            transform.mScaling.x = prop.TextureTransformExt_t.scale[0];
            transform.mScaling.y = prop.TextureTransformExt_t.scale[1];
            transform.mRotation = -prop.TextureTransformExt_t.rotation; // must be negated

            // A change of coordinates is required to map glTF UV transformations into the space used by
            // Assimp. In glTF all UV origins are at 0,1 (top left of texture) in Assimp space. In Assimp
            // rotation occurs around the image center (0.5,0.5) where as in glTF rotation is around the
            // texture origin. All three can be corrected for solely by a change of the translation since
            // the transformations available are shape preserving. Note the importer already flips the V
            // coordinate of the actual meshes during import.
            const ai_real rcos(cos(-transform.mRotation));
            const ai_real rsin(sin(-transform.mRotation));
            transform.mTranslation.x = (static_cast<ai_real>( 0.5 ) * transform.mScaling.x) * (-rcos + rsin + 1) + prop.TextureTransformExt_t.offset[0];
            transform.mTranslation.y = ((static_cast<ai_real>( 0.5 ) * transform.mScaling.y) * (rsin + rcos - 1)) + 1 - transform.mScaling.y - prop.TextureTransformExt_t.offset[1];;

            mat->AddProperty(&transform, 1, _AI_MATKEY_UVTRANSFORM_BASE, texType, texSlot);
        }

        if (prop.texture->sampler) {
            Ref<Sampler> sampler = prop.texture->sampler;

            aiString name(sampler->name);
            aiString id(sampler->id);

            mat->AddProperty(&name, AI_MATKEY_GLTF_MAPPINGNAME(texType, texSlot));
            mat->AddProperty(&id, AI_MATKEY_GLTF_MAPPINGID(texType, texSlot));

            aiTextureMapMode wrapS = ConvertWrappingMode(sampler->wrapS);
            aiTextureMapMode wrapT = ConvertWrappingMode(sampler->wrapT);
            mat->AddProperty(&wrapS, 1, AI_MATKEY_MAPPINGMODE_U(texType, texSlot));
            mat->AddProperty(&wrapT, 1, AI_MATKEY_MAPPINGMODE_V(texType, texSlot));

            if (sampler->magFilter != SamplerMagFilter::UNSET) {
                mat->AddProperty(&sampler->magFilter, 1, AI_MATKEY_GLTF_MAPPINGFILTER_MAG(texType, texSlot));
            }

            if (sampler->minFilter != SamplerMinFilter::UNSET) {
                mat->AddProperty(&sampler->minFilter, 1, AI_MATKEY_GLTF_MAPPINGFILTER_MIN(texType, texSlot));
            }
        } else {
            // Use glTFv2 default sampler
            const aiTextureMapMode default_wrap = aiTextureMapMode_Wrap;
            mat->AddProperty(&default_wrap, 1, AI_MATKEY_MAPPINGMODE_U(texType, texSlot));
            mat->AddProperty(&default_wrap, 1, AI_MATKEY_MAPPINGMODE_V(texType, texSlot));
        }
    }
}

inline void SetMaterialTextureProperty(std::vector<int> &embeddedTexIdxs, Asset &r,
        NormalTextureInfo &prop, aiMaterial *mat, aiTextureType texType,
        unsigned int texSlot = 0) {
    SetMaterialTextureProperty(embeddedTexIdxs, r, (glTF2::TextureInfo)prop, mat, texType, texSlot);

    if (prop.texture && prop.texture->source) {
        mat->AddProperty(&prop.scale, 1, AI_MATKEY_GLTF_TEXTURE_SCALE(texType, texSlot));
    }
}

inline void SetMaterialTextureProperty(std::vector<int> &embeddedTexIdxs, Asset &r,
        OcclusionTextureInfo &prop, aiMaterial *mat, aiTextureType texType,
        unsigned int texSlot = 0) {
    SetMaterialTextureProperty(embeddedTexIdxs, r, (glTF2::TextureInfo)prop, mat, texType, texSlot);

    if (prop.texture && prop.texture->source) {
        mat->AddProperty(&prop.strength, 1, AI_MATKEY_GLTF_TEXTURE_STRENGTH(texType, texSlot));
    }
}

static aiMaterial *ImportMaterial(std::vector<int> &embeddedTexIdxs, Asset &r, Material &mat) {
    aiMaterial *aimat = new aiMaterial();

    try {
        if (!mat.name.empty()) {
            aiString str(mat.name);

            aimat->AddProperty(&str, AI_MATKEY_NAME);
        }

        // Set Assimp DIFFUSE and BASE COLOR to the pbrMetallicRoughness base color and texture for backwards compatibility
        // Technically should not load any pbrMetallicRoughness if extensionsRequired contains KHR_materials_pbrSpecularGlossiness
        SetMaterialColorProperty(r, mat.pbrMetallicRoughness.baseColorFactor, aimat, AI_MATKEY_COLOR_DIFFUSE);
        SetMaterialColorProperty(r, mat.pbrMetallicRoughness.baseColorFactor, aimat, AI_MATKEY_BASE_COLOR);

        SetMaterialTextureProperty(embeddedTexIdxs, r, mat.pbrMetallicRoughness.baseColorTexture, aimat, aiTextureType_DIFFUSE);
        SetMaterialTextureProperty(embeddedTexIdxs, r, mat.pbrMetallicRoughness.baseColorTexture, aimat, aiTextureType_BASE_COLOR);

        SetMaterialTextureProperty(embeddedTexIdxs, r, mat.pbrMetallicRoughness.metallicRoughnessTexture, aimat, AI_MATKEY_GLTF_PBRMETALLICROUGHNESS_METALLICROUGHNESS_TEXTURE);

        aimat->AddProperty(&mat.pbrMetallicRoughness.metallicFactor, 1, AI_MATKEY_METALLIC_FACTOR);
        aimat->AddProperty(&mat.pbrMetallicRoughness.roughnessFactor, 1, AI_MATKEY_ROUGHNESS_FACTOR);

        float roughnessAsShininess = 1 - mat.pbrMetallicRoughness.roughnessFactor;
        roughnessAsShininess *= roughnessAsShininess * 1000;
        aimat->AddProperty(&roughnessAsShininess, 1, AI_MATKEY_SHININESS);

        SetMaterialTextureProperty(embeddedTexIdxs, r, mat.normalTexture, aimat, aiTextureType_NORMALS);
        SetMaterialTextureProperty(embeddedTexIdxs, r, mat.occlusionTexture, aimat, aiTextureType_LIGHTMAP);
        SetMaterialTextureProperty(embeddedTexIdxs, r, mat.emissiveTexture, aimat, aiTextureType_EMISSIVE);
        SetMaterialColorProperty(r, mat.emissiveFactor, aimat, AI_MATKEY_COLOR_EMISSIVE);

        aimat->AddProperty(&mat.doubleSided, 1, AI_MATKEY_TWOSIDED);
        aimat->AddProperty(&mat.pbrMetallicRoughness.baseColorFactor[3], 1, AI_MATKEY_OPACITY);

        aiString alphaMode(mat.alphaMode);
        aimat->AddProperty(&alphaMode, AI_MATKEY_GLTF_ALPHAMODE);
        aimat->AddProperty(&mat.alphaCutoff, 1, AI_MATKEY_GLTF_ALPHACUTOFF);

        //pbrSpecularGlossiness
        if (mat.pbrSpecularGlossiness.isPresent) {
            PbrSpecularGlossiness &pbrSG = mat.pbrSpecularGlossiness.value;

            SetMaterialColorProperty(r, pbrSG.diffuseFactor, aimat, AI_MATKEY_COLOR_DIFFUSE);
            SetMaterialColorProperty(r, pbrSG.specularFactor, aimat, AI_MATKEY_COLOR_SPECULAR);

            float glossinessAsShininess = pbrSG.glossinessFactor * 1000.0f;
            aimat->AddProperty(&glossinessAsShininess, 1, AI_MATKEY_SHININESS);
            aimat->AddProperty(&pbrSG.glossinessFactor, 1, AI_MATKEY_GLOSSINESS_FACTOR);

            SetMaterialTextureProperty(embeddedTexIdxs, r, pbrSG.diffuseTexture, aimat, aiTextureType_DIFFUSE);

            SetMaterialTextureProperty(embeddedTexIdxs, r, pbrSG.specularGlossinessTexture, aimat, aiTextureType_SPECULAR);
        }

        // glTFv2 is either PBR or Unlit
        aiShadingMode shadingMode = aiShadingMode_PBR_BRDF;
        if (mat.unlit) {
            aimat->AddProperty(&mat.unlit, 1, "$mat.gltf.unlit", 0, 0); // TODO: Remove this property, it is kept for backwards compatibility with assimp 5.0.1
            shadingMode = aiShadingMode_Unlit;
        }

        aimat->AddProperty(&shadingMode, 1, AI_MATKEY_SHADING_MODEL);


        // KHR_materials_sheen
        if (mat.materialSheen.isPresent) {
            MaterialSheen &sheen = mat.materialSheen.value;
            // Default value {0,0,0} disables Sheen
            if (std::memcmp(sheen.sheenColorFactor, defaultSheenFactor, sizeof(glTFCommon::vec3)) != 0) {
                SetMaterialColorProperty(r, sheen.sheenColorFactor, aimat, AI_MATKEY_SHEEN_COLOR_FACTOR);
                aimat->AddProperty(&sheen.sheenRoughnessFactor, 1, AI_MATKEY_SHEEN_ROUGHNESS_FACTOR);
                SetMaterialTextureProperty(embeddedTexIdxs, r, sheen.sheenColorTexture, aimat, AI_MATKEY_SHEEN_COLOR_TEXTURE);
                SetMaterialTextureProperty(embeddedTexIdxs, r, sheen.sheenRoughnessTexture, aimat, AI_MATKEY_SHEEN_ROUGHNESS_TEXTURE);
            }
        }

        // KHR_materials_clearcoat
        if (mat.materialClearcoat.isPresent) {
            MaterialClearcoat &clearcoat = mat.materialClearcoat.value;
            // Default value 0.0 disables clearcoat
            if (clearcoat.clearcoatFactor != 0.0f) {
                aimat->AddProperty(&clearcoat.clearcoatFactor, 1, AI_MATKEY_CLEARCOAT_FACTOR);
                aimat->AddProperty(&clearcoat.clearcoatRoughnessFactor, 1, AI_MATKEY_CLEARCOAT_ROUGHNESS_FACTOR);
                SetMaterialTextureProperty(embeddedTexIdxs, r, clearcoat.clearcoatTexture, aimat, AI_MATKEY_CLEARCOAT_TEXTURE);
                SetMaterialTextureProperty(embeddedTexIdxs, r, clearcoat.clearcoatRoughnessTexture, aimat, AI_MATKEY_CLEARCOAT_ROUGHNESS_TEXTURE);
                SetMaterialTextureProperty(embeddedTexIdxs, r, clearcoat.clearcoatNormalTexture, aimat, AI_MATKEY_CLEARCOAT_NORMAL_TEXTURE);
            }
        }

        // KHR_materials_transmission
        if (mat.materialTransmission.isPresent) {
            MaterialTransmission &transmission = mat.materialTransmission.value;

            aimat->AddProperty(&transmission.transmissionFactor, 1, AI_MATKEY_TRANSMISSION_FACTOR);
            SetMaterialTextureProperty(embeddedTexIdxs, r, transmission.transmissionTexture, aimat, AI_MATKEY_TRANSMISSION_TEXTURE);
        }

        // KHR_materials_volume
        if (mat.materialVolume.isPresent) {
            MaterialVolume &volume = mat.materialVolume.value;

            aimat->AddProperty(&volume.thicknessFactor, 1, AI_MATKEY_VOLUME_THICKNESS_FACTOR);
            SetMaterialTextureProperty(embeddedTexIdxs, r, volume.thicknessTexture, aimat, AI_MATKEY_VOLUME_THICKNESS_TEXTURE);
            aimat->AddProperty(&volume.attenuationDistance, 1, AI_MATKEY_VOLUME_ATTENUATION_DISTANCE);
            SetMaterialColorProperty(r, volume.attenuationColor, aimat, AI_MATKEY_VOLUME_ATTENUATION_COLOR);
        }

        // KHR_materials_ior
        if (mat.materialIOR.isPresent) {
            MaterialIOR &ior = mat.materialIOR.value;

            aimat->AddProperty(&ior.ior, 1, AI_MATKEY_REFRACTI);
        }

        return aimat;
    } catch (...) {
        delete aimat;
        throw;
    }
}

void glTF2Importer::ImportMaterials(Asset &r) {
    const unsigned int numImportedMaterials = unsigned(r.materials.Size());
    ASSIMP_LOG_DEBUG("Importing ", numImportedMaterials, " materials");
    Material defaultMaterial;

    mScene->mNumMaterials = numImportedMaterials + 1;
    mScene->mMaterials = new aiMaterial *[mScene->mNumMaterials];
    std::fill(mScene->mMaterials, mScene->mMaterials + mScene->mNumMaterials, nullptr);
    mScene->mMaterials[numImportedMaterials] = ImportMaterial(embeddedTexIdxs, r, defaultMaterial);

    for (unsigned int i = 0; i < numImportedMaterials; ++i) {
        mScene->mMaterials[i] = ImportMaterial(embeddedTexIdxs, r, r.materials[i]);
    }
}

static inline void SetFaceAndAdvance1(aiFace*& face, unsigned int numVertices, unsigned int a) {
    if (a >= numVertices) {
        return;
    }
    face->mNumIndices = 1;
    face->mIndices = new unsigned int[1];
    face->mIndices[0] = a;
    ++face;
}

static inline void SetFaceAndAdvance2(aiFace*& face, unsigned int numVertices,
        unsigned int a, unsigned int b) {
    if ((a >= numVertices) || (b >= numVertices)) {
        return;
    }
    face->mNumIndices = 2;
    face->mIndices = new unsigned int[2];
    face->mIndices[0] = a;
    face->mIndices[1] = b;
    ++face;
}

static inline void SetFaceAndAdvance3(aiFace*& face, unsigned int numVertices, unsigned int a,
        unsigned int b, unsigned int c) {
    if ((a >= numVertices) || (b >= numVertices) || (c >= numVertices)) {
        return;
    }
    face->mNumIndices = 3;
    face->mIndices = new unsigned int[3];
    face->mIndices[0] = a;
    face->mIndices[1] = b;
    face->mIndices[2] = c;
    ++face;
}

#ifdef ASSIMP_BUILD_DEBUG
static inline bool CheckValidFacesIndices(aiFace *faces, unsigned nFaces, unsigned nVerts) {
    for (unsigned i = 0; i < nFaces; ++i) {
        for (unsigned j = 0; j < faces[i].mNumIndices; ++j) {
            unsigned idx = faces[i].mIndices[j];
            if (idx >= nVerts) {
                return false;
            }
        }
    }
    return true;
}
#endif // ASSIMP_BUILD_DEBUG

template<typename T>
aiColor4D* GetVertexColorsForType(Ref<Accessor> input) {
    constexpr float max = std::numeric_limits<T>::max();
    aiColor4t<T>* colors;
    input->ExtractData(colors);
    auto output = new aiColor4D[input->count];
    for (size_t i = 0; i < input->count; i++) {
        output[i] = aiColor4D(
            colors[i].r / max, colors[i].g / max,
            colors[i].b / max, colors[i].a / max
        );
    }
    delete[] colors;
    return output;
}

void glTF2Importer::ImportMeshes(glTF2::Asset &r) {
    ASSIMP_LOG_DEBUG("Importing ", r.meshes.Size(), " meshes");
    std::vector<std::unique_ptr<aiMesh>> meshes;

    unsigned int k = 0;
    meshOffsets.clear();

    for (unsigned int m = 0; m < r.meshes.Size(); ++m) {
        Mesh &mesh = r.meshes[m];

        meshOffsets.push_back(k);
        k += unsigned(mesh.primitives.size());

        for (unsigned int p = 0; p < mesh.primitives.size(); ++p) {
            Mesh::Primitive &prim = mesh.primitives[p];

            aiMesh *aim = new aiMesh();
            meshes.push_back(std::unique_ptr<aiMesh>(aim));

            aim->mName = mesh.name.empty() ? mesh.id : mesh.name;

            if (mesh.primitives.size() > 1) {
                ai_uint32 &len = aim->mName.length;
                aim->mName.data[len] = '-';
                len += 1 + ASSIMP_itoa10(aim->mName.data + len + 1, unsigned(MAXLEN - len - 1), p);
            }

            switch (prim.mode) {
                case PrimitiveMode_POINTS:
                    aim->mPrimitiveTypes |= aiPrimitiveType_POINT;
                    break;

                case PrimitiveMode_LINES:
                case PrimitiveMode_LINE_LOOP:
                case PrimitiveMode_LINE_STRIP:
                    aim->mPrimitiveTypes |= aiPrimitiveType_LINE;
                    break;

                case PrimitiveMode_TRIANGLES:
                case PrimitiveMode_TRIANGLE_STRIP:
                case PrimitiveMode_TRIANGLE_FAN:
                    aim->mPrimitiveTypes |= aiPrimitiveType_TRIANGLE;
                    break;
            }

            Mesh::Primitive::Attributes &attr = prim.attributes;

            if (!attr.position.empty() && attr.position[0]) {
                aim->mNumVertices = static_cast<unsigned int>(attr.position[0]->count);
                attr.position[0]->ExtractData(aim->mVertices);
            }

            if (!attr.normal.empty() && attr.normal[0]) {
                if (attr.normal[0]->count != aim->mNumVertices) {
                    DefaultLogger::get()->warn("Normal count in mesh \"", mesh.name, "\" does not match the vertex count, normals ignored.");
                } else {
                    attr.normal[0]->ExtractData(aim->mNormals);

                    // only extract tangents if normals are present
                    if (!attr.tangent.empty() && attr.tangent[0]) {
                        if (attr.tangent[0]->count != aim->mNumVertices) {
                            DefaultLogger::get()->warn("Tangent count in mesh \"", mesh.name, "\" does not match the vertex count, tangents ignored.");
                        } else {
                            // generate bitangents from normals and tangents according to spec
                            Tangent *tangents = nullptr;

                            attr.tangent[0]->ExtractData(tangents);

                            aim->mTangents = new aiVector3D[aim->mNumVertices];
                            aim->mBitangents = new aiVector3D[aim->mNumVertices];

                            for (unsigned int i = 0; i < aim->mNumVertices; ++i) {
                                aim->mTangents[i] = tangents[i].xyz;
                                aim->mBitangents[i] = (aim->mNormals[i] ^ tangents[i].xyz) * tangents[i].w;
                            }

                            delete[] tangents;
                        }
                    }
                }
            }

            for (size_t c = 0; c < attr.color.size() && c < AI_MAX_NUMBER_OF_COLOR_SETS; ++c) {
                if (attr.color[c]->count != aim->mNumVertices) {
                    DefaultLogger::get()->warn("Color stream size in mesh \"", mesh.name,
                                               "\" does not match the vertex count");
                    continue;
                }

                auto componentType = attr.color[c]->componentType;
                if (componentType == glTF2::ComponentType_FLOAT) {
                    attr.color[c]->ExtractData(aim->mColors[c]);
                } else {
                    if (componentType == glTF2::ComponentType_UNSIGNED_BYTE) {
                        aim->mColors[c] = GetVertexColorsForType<unsigned char>(attr.color[c]);
                    } else if (componentType == glTF2::ComponentType_UNSIGNED_SHORT) {
                        aim->mColors[c] = GetVertexColorsForType<unsigned short>(attr.color[c]);
                    }
                }
            }
            for (size_t tc = 0; tc < attr.texcoord.size() && tc < AI_MAX_NUMBER_OF_TEXTURECOORDS; ++tc) {
                if (!attr.texcoord[tc]) {
                    DefaultLogger::get()->warn("Texture coordinate accessor not found or non-contiguous texture coordinate sets.");
                    continue;
                }

                if (attr.texcoord[tc]->count != aim->mNumVertices) {
                    DefaultLogger::get()->warn("Texcoord stream size in mesh \"", mesh.name,
                                               "\" does not match the vertex count");
                    continue;
                }

                attr.texcoord[tc]->ExtractData(aim->mTextureCoords[tc]);
                aim->mNumUVComponents[tc] = attr.texcoord[tc]->GetNumComponents();

                aiVector3D *values = aim->mTextureCoords[tc];
                for (unsigned int i = 0; i < aim->mNumVertices; ++i) {
                    values[i].y = 1 - values[i].y; // Flip Y coords
                }
            }

            std::vector<Mesh::Primitive::Target> &targets = prim.targets;
            if (!targets.empty()) {
                aim->mNumAnimMeshes = (unsigned int)targets.size();
                aim->mAnimMeshes = new aiAnimMesh *[aim->mNumAnimMeshes];
                std::fill(aim->mAnimMeshes, aim->mAnimMeshes + aim->mNumAnimMeshes, nullptr);
                for (size_t i = 0; i < targets.size(); i++) {
                    bool needPositions = targets[i].position.size() > 0;
                    bool needNormals = (targets[i].normal.size() > 0) && aim->HasNormals();
                    bool needTangents = (targets[i].tangent.size() > 0) && aim->HasTangentsAndBitangents();
                    // GLTF morph does not support colors and texCoords
                    aim->mAnimMeshes[i] = aiCreateAnimMesh(aim,
                            needPositions, needNormals, needTangents, false, false);
                    aiAnimMesh &aiAnimMesh = *(aim->mAnimMeshes[i]);
                    Mesh::Primitive::Target &target = targets[i];

                    if (needPositions) {
                        if (target.position[0]->count != aim->mNumVertices) {
                            ASSIMP_LOG_WARN("Positions of target ", i, " in mesh \"", mesh.name, "\" does not match the vertex count");
                        } else {
                            aiVector3D *positionDiff = nullptr;
                            target.position[0]->ExtractData(positionDiff);
                            for (unsigned int vertexId = 0; vertexId < aim->mNumVertices; vertexId++) {
                                aiAnimMesh.mVertices[vertexId] += positionDiff[vertexId];
                            }
                            delete[] positionDiff;
                        }
                    }
                    if (needNormals) {
                        if (target.normal[0]->count != aim->mNumVertices) {
                            ASSIMP_LOG_WARN("Normals of target ", i, " in mesh \"", mesh.name, "\" does not match the vertex count");
                        } else {
                            aiVector3D *normalDiff = nullptr;
                            target.normal[0]->ExtractData(normalDiff);
                            for (unsigned int vertexId = 0; vertexId < aim->mNumVertices; vertexId++) {
                                aiAnimMesh.mNormals[vertexId] += normalDiff[vertexId];
                            }
                            delete[] normalDiff;
                        }
                    }
                    if (needTangents) {
                        if (target.tangent[0]->count != aim->mNumVertices) {
                            ASSIMP_LOG_WARN("Tangents of target ", i, " in mesh \"", mesh.name, "\" does not match the vertex count");
                        } else {
                            Tangent *tangent = nullptr;
                            attr.tangent[0]->ExtractData(tangent);

                            aiVector3D *tangentDiff = nullptr;
                            target.tangent[0]->ExtractData(tangentDiff);

                            for (unsigned int vertexId = 0; vertexId < aim->mNumVertices; ++vertexId) {
                                tangent[vertexId].xyz += tangentDiff[vertexId];
                                aiAnimMesh.mTangents[vertexId] = tangent[vertexId].xyz;
                                aiAnimMesh.mBitangents[vertexId] = (aiAnimMesh.mNormals[vertexId] ^ tangent[vertexId].xyz) * tangent[vertexId].w;
                            }
                            delete[] tangent;
                            delete[] tangentDiff;
                        }
                    }
                    if (mesh.weights.size() > i) {
                        aiAnimMesh.mWeight = mesh.weights[i];
                    }
                    if (mesh.targetNames.size() > i) {
                        aiAnimMesh.mName = mesh.targetNames[i];
                    }
                }
            }

            aiFace *faces = nullptr;
            aiFace *facePtr = nullptr;
            size_t nFaces = 0;

            if (prim.indices) {
                size_t count = prim.indices->count;

                Accessor::Indexer data = prim.indices->GetIndexer();
                if (!data.IsValid()) {
                    throw DeadlyImportError("GLTF: Invalid accessor without data in mesh ", getContextForErrorMessages(mesh.id, mesh.name));
                }

                switch (prim.mode) {
                    case PrimitiveMode_POINTS: {
                        nFaces = count;
                        facePtr = faces = new aiFace[nFaces];
                        for (unsigned int i = 0; i < count; ++i) {
                            SetFaceAndAdvance1(facePtr, aim->mNumVertices, data.GetUInt(i));
                        }
                        break;
                    }

                    case PrimitiveMode_LINES: {
                        nFaces = count / 2;
                        if (nFaces * 2 != count) {
                            ASSIMP_LOG_WARN("The number of vertices was not compatible with the LINES mode. Some vertices were dropped.");
                            count = nFaces * 2;
                        }
                        facePtr = faces = new aiFace[nFaces];
                        for (unsigned int i = 0; i < count; i += 2) {
                            SetFaceAndAdvance2(facePtr, aim->mNumVertices, data.GetUInt(i), data.GetUInt(i + 1));
                        }
                        break;
                    }

                    case PrimitiveMode_LINE_LOOP:
                    case PrimitiveMode_LINE_STRIP: {
                        nFaces = count - ((prim.mode == PrimitiveMode_LINE_STRIP) ? 1 : 0);
                        facePtr = faces = new aiFace[nFaces];
                        SetFaceAndAdvance2(facePtr, aim->mNumVertices, data.GetUInt(0), data.GetUInt(1));
                        for (unsigned int i = 2; i < count; ++i) {
                            SetFaceAndAdvance2(facePtr, aim->mNumVertices, data.GetUInt(i - 1), data.GetUInt(i));
                        }
                        if (prim.mode == PrimitiveMode_LINE_LOOP) { // close the loop
                            SetFaceAndAdvance2(facePtr, aim->mNumVertices, data.GetUInt(static_cast<int>(count) - 1), faces[0].mIndices[0]);
                        }
                        break;
                    }

                    case PrimitiveMode_TRIANGLES: {
                        nFaces = count / 3;
                        if (nFaces * 3 != count) {
                            ASSIMP_LOG_WARN("The number of vertices was not compatible with the TRIANGLES mode. Some vertices were dropped.");
                            count = nFaces * 3;
                        }
                        facePtr = faces = new aiFace[nFaces];
                        for (unsigned int i = 0; i < count; i += 3) {
                            SetFaceAndAdvance3(facePtr, aim->mNumVertices, data.GetUInt(i), data.GetUInt(i + 1), data.GetUInt(i + 2));
                        }
                        break;
                    }
                    case PrimitiveMode_TRIANGLE_STRIP: {
                        nFaces = count - 2;
                        facePtr = faces = new aiFace[nFaces];
                        for (unsigned int i = 0; i < nFaces; ++i) {
                            //The ordering is to ensure that the triangles are all drawn with the same orientation
                            if ((i + 1) % 2 == 0) {
                                //For even n, vertices n + 1, n, and n + 2 define triangle n
                                SetFaceAndAdvance3(facePtr, aim->mNumVertices, data.GetUInt(i + 1), data.GetUInt(i), data.GetUInt(i + 2));
                            } else {
                                //For odd n, vertices n, n+1, and n+2 define triangle n
                                SetFaceAndAdvance3(facePtr, aim->mNumVertices, data.GetUInt(i), data.GetUInt(i + 1), data.GetUInt(i + 2));
                            }
                        }
                        break;
                    }
                    case PrimitiveMode_TRIANGLE_FAN:
                        nFaces = count - 2;
                        facePtr = faces = new aiFace[nFaces];
                        SetFaceAndAdvance3(facePtr, aim->mNumVertices, data.GetUInt(0), data.GetUInt(1), data.GetUInt(2));
                        for (unsigned int i = 1; i < nFaces; ++i) {
                            SetFaceAndAdvance3(facePtr, aim->mNumVertices, data.GetUInt(0), data.GetUInt(i + 1), data.GetUInt(i + 2));
                        }
                        break;
                }
            } else { // no indices provided so directly generate from counts

                // use the already determined count as it includes checks
                unsigned int count = aim->mNumVertices;

                switch (prim.mode) {
                    case PrimitiveMode_POINTS: {
                        nFaces = count;
                        facePtr = faces = new aiFace[nFaces];
                        for (unsigned int i = 0; i < count; ++i) {
                            SetFaceAndAdvance1(facePtr, aim->mNumVertices, i);
                        }
                        break;
                    }

                    case PrimitiveMode_LINES: {
                        nFaces = count / 2;
                        if (nFaces * 2 != count) {
                            ASSIMP_LOG_WARN("The number of vertices was not compatible with the LINES mode. Some vertices were dropped.");
                            count = (unsigned int)nFaces * 2;
                        }
                        facePtr = faces = new aiFace[nFaces];
                        for (unsigned int i = 0; i < count; i += 2) {
                            SetFaceAndAdvance2(facePtr, aim->mNumVertices, i, i + 1);
                        }
                        break;
                    }

                    case PrimitiveMode_LINE_LOOP:
                    case PrimitiveMode_LINE_STRIP: {
                        nFaces = count - ((prim.mode == PrimitiveMode_LINE_STRIP) ? 1 : 0);
                        facePtr = faces = new aiFace[nFaces];
                        SetFaceAndAdvance2(facePtr, aim->mNumVertices, 0, 1);
                        for (unsigned int i = 2; i < count; ++i) {
                            SetFaceAndAdvance2(facePtr, aim->mNumVertices, i - 1, i);
                        }
                        if (prim.mode == PrimitiveMode_LINE_LOOP) { // close the loop
                            SetFaceAndAdvance2(facePtr, aim->mNumVertices, count - 1, 0);
                        }
                        break;
                    }

                    case PrimitiveMode_TRIANGLES: {
                        nFaces = count / 3;
                        if (nFaces * 3 != count) {
                            ASSIMP_LOG_WARN("The number of vertices was not compatible with the TRIANGLES mode. Some vertices were dropped.");
                            count = (unsigned int)nFaces * 3;
                        }
                        facePtr = faces = new aiFace[nFaces];
                        for (unsigned int i = 0; i < count; i += 3) {
                            SetFaceAndAdvance3(facePtr, aim->mNumVertices, i, i + 1, i + 2);
                        }
                        break;
                    }
                    case PrimitiveMode_TRIANGLE_STRIP: {
                        nFaces = count - 2;
                        facePtr = faces = new aiFace[nFaces];
                        for (unsigned int i = 0; i < nFaces; ++i) {
                            //The ordering is to ensure that the triangles are all drawn with the same orientation
                            if ((i + 1) % 2 == 0) {
                                //For even n, vertices n + 1, n, and n + 2 define triangle n
                                SetFaceAndAdvance3(facePtr, aim->mNumVertices, i + 1, i, i + 2);
                            } else {
                                //For odd n, vertices n, n+1, and n+2 define triangle n
                                SetFaceAndAdvance3(facePtr, aim->mNumVertices, i, i + 1, i + 2);
                            }
                        }
                        break;
                    }
                    case PrimitiveMode_TRIANGLE_FAN:
                        nFaces = count - 2;
                        facePtr = faces = new aiFace[nFaces];
                        SetFaceAndAdvance3(facePtr, aim->mNumVertices, 0, 1, 2);
                        for (unsigned int i = 1; i < nFaces; ++i) {
                            SetFaceAndAdvance3(facePtr, aim->mNumVertices, 0, i + 1, i + 2);
                        }
                        break;
                }
            }

            if (faces) {
                aim->mFaces = faces;
                const unsigned int actualNumFaces = static_cast<unsigned int>(facePtr - faces);
                if (actualNumFaces < nFaces) {
                    ASSIMP_LOG_WARN("Some faces had out-of-range indices. Those faces were dropped.");
                }
                if (actualNumFaces == 0)
                {
                    throw DeadlyImportError("Mesh \"", aim->mName.C_Str(), "\" has no faces");
                }
                aim->mNumFaces = actualNumFaces;
                ai_assert(CheckValidFacesIndices(faces, actualNumFaces, aim->mNumVertices));
            }

            if (prim.material) {
                aim->mMaterialIndex = prim.material.GetIndex();
            } else {
                aim->mMaterialIndex = mScene->mNumMaterials - 1;
            }
        }
    }

    meshOffsets.push_back(k);

    CopyVector(meshes, mScene->mMeshes, mScene->mNumMeshes);
}

void glTF2Importer::ImportCameras(glTF2::Asset &r) {
    if (!r.cameras.Size()) {
        return;
    }

    const unsigned int numCameras = r.cameras.Size();
    ASSIMP_LOG_DEBUG("Importing ", numCameras, " cameras");
    mScene->mNumCameras = numCameras;
    mScene->mCameras = new aiCamera *[numCameras];
    std::fill(mScene->mCameras, mScene->mCameras + numCameras, nullptr);

    for (size_t i = 0; i < numCameras; ++i) {
        Camera &cam = r.cameras[i];

        aiCamera *aicam = mScene->mCameras[i] = new aiCamera();

        // cameras point in -Z by default, rest is specified in node transform
        aicam->mLookAt = aiVector3D(0.f, 0.f, -1.f);

        if (cam.type == Camera::Perspective) {

            aicam->mAspect = cam.cameraProperties.perspective.aspectRatio;
            aicam->mHorizontalFOV = cam.cameraProperties.perspective.yfov * ((aicam->mAspect == 0.f) ? 1.f : aicam->mAspect);
            aicam->mClipPlaneFar = cam.cameraProperties.perspective.zfar;
            aicam->mClipPlaneNear = cam.cameraProperties.perspective.znear;
        } else {
            aicam->mClipPlaneFar = cam.cameraProperties.ortographic.zfar;
            aicam->mClipPlaneNear = cam.cameraProperties.ortographic.znear;
            aicam->mHorizontalFOV = 0.0;
            aicam->mOrthographicWidth = cam.cameraProperties.ortographic.xmag;
            aicam->mAspect = 1.0f;
            if (0.f != cam.cameraProperties.ortographic.ymag) {
                aicam->mAspect = cam.cameraProperties.ortographic.xmag / cam.cameraProperties.ortographic.ymag;
            }
        }
    }
}

void glTF2Importer::ImportLights(glTF2::Asset &r) {
    if (!r.lights.Size())
        return;

    const unsigned int numLights = r.lights.Size();
    ASSIMP_LOG_DEBUG("Importing ", numLights, " lights");
    mScene->mNumLights = numLights;
    mScene->mLights = new aiLight *[numLights];
    std::fill(mScene->mLights, mScene->mLights + numLights, nullptr);

    for (size_t i = 0; i < numLights; ++i) {
        Light &light = r.lights[i];

        aiLight *ail = mScene->mLights[i] = new aiLight();

        switch (light.type) {
            case Light::Directional:
                ail->mType = aiLightSource_DIRECTIONAL;
                break;
            case Light::Point:
                ail->mType = aiLightSource_POINT;
                break;
            case Light::Spot:
                ail->mType = aiLightSource_SPOT;
                break;
        }

        if (ail->mType != aiLightSource_POINT) {
            ail->mDirection = aiVector3D(0.0f, 0.0f, -1.0f);
            ail->mUp = aiVector3D(0.0f, 1.0f, 0.0f);
        }

        vec3 colorWithIntensity = { light.color[0] * light.intensity, light.color[1] * light.intensity, light.color[2] * light.intensity };
        CopyValue(colorWithIntensity, ail->mColorAmbient);
        CopyValue(colorWithIntensity, ail->mColorDiffuse);
        CopyValue(colorWithIntensity, ail->mColorSpecular);

        if (ail->mType == aiLightSource_DIRECTIONAL) {
            ail->mAttenuationConstant = 1.0;
            ail->mAttenuationLinear = 0.0;
            ail->mAttenuationQuadratic = 0.0;
        } else {
            //in PBR attenuation is calculated using inverse square law which can be expressed
            //using assimps equation: 1/(att0 + att1 * d + att2 * d*d) with the following parameters
            //this is correct equation for the case when range (see
            //https://github.com/KhronosGroup/glTF/tree/master/extensions/2.0/Khronos/KHR_lights_punctual)
            //is not present. When range is not present it is assumed that it is infinite and so numerator is 1.
            //When range is present then numerator might be any value in range [0,1] and then assimps equation
            //will not suffice. In this case range is added into metadata in ImportNode function
            //and its up to implementation to read it when it wants to
            ail->mAttenuationConstant = 0.0;
            ail->mAttenuationLinear = 0.0;
            ail->mAttenuationQuadratic = 1.0;
        }

        if (ail->mType == aiLightSource_SPOT) {
            ail->mAngleInnerCone = light.innerConeAngle;
            ail->mAngleOuterCone = light.outerConeAngle;
        }
    }
}

static void GetNodeTransform(aiMatrix4x4 &matrix, const glTF2::Node &node) {
    if (node.matrix.isPresent) {
        CopyValue(node.matrix.value, matrix);
        return;
    } 

    if (node.translation.isPresent) {
        aiVector3D trans;
        CopyValue(node.translation.value, trans);
        aiMatrix4x4 t;
        aiMatrix4x4::Translation(trans, t);
        matrix = matrix * t;
    }

    if (node.rotation.isPresent) {
        aiQuaternion rot;
        CopyValue(node.rotation.value, rot);
        matrix = matrix * aiMatrix4x4(rot.GetMatrix());
    }

    if (node.scale.isPresent) {
        aiVector3D scal(1.f);
        CopyValue(node.scale.value, scal);
        aiMatrix4x4 s;
        aiMatrix4x4::Scaling(scal, s);
        matrix = matrix * s;
    }
}

static void BuildVertexWeightMapping(Mesh::Primitive &primitive, std::vector<std::vector<aiVertexWeight>> &map) {
    Mesh::Primitive::Attributes &attr = primitive.attributes;
    if (attr.weight.empty() || attr.joint.empty()) {
        return;
    }
    if (attr.weight[0]->count != attr.joint[0]->count) {
        return;
    }

    size_t num_vertices = attr.weight[0]->count;

    struct Weights {
        float values[4];
    };
    Weights *weights = nullptr;
    attr.weight[0]->ExtractData(weights);

    struct Indices8 {
        uint8_t values[4];
    };
    struct Indices16 {
        uint16_t values[4];
    };
    Indices8 *indices8 = nullptr;
    Indices16 *indices16 = nullptr;
    if (attr.joint[0]->GetElementSize() == 4) {
        attr.joint[0]->ExtractData(indices8);
    } else {
        attr.joint[0]->ExtractData(indices16);
    }
    //
    if (nullptr == indices8 && nullptr == indices16) {
        // Something went completely wrong!
        ai_assert(false);
        return;
    }

    for (size_t i = 0; i < num_vertices; ++i) {
        for (int j = 0; j < 4; ++j) {
            const unsigned int bone = (indices8 != nullptr) ? indices8[i].values[j] : indices16[i].values[j];
            const float weight = weights[i].values[j];
            if (weight > 0 && bone < map.size()) {
                map[bone].reserve(8);
                map[bone].emplace_back(static_cast<unsigned int>(i), weight);
            }
        }
    }

    delete[] weights;
    delete[] indices8;
    delete[] indices16;
}

static std::string GetNodeName(const Node &node) {
    return node.name.empty() ? node.id : node.name;
}

void ParseExtensions(aiMetadata *metadata, const CustomExtension &extension) {
    if (extension.mStringValue.isPresent) {
        metadata->Add(extension.name, aiString(extension.mStringValue.value));
    } else if (extension.mDoubleValue.isPresent) {
        metadata->Add(extension.name, extension.mDoubleValue.value);
    } else if (extension.mUint64Value.isPresent) {
        metadata->Add(extension.name, extension.mUint64Value.value);
    } else if (extension.mInt64Value.isPresent) {
        metadata->Add(extension.name, static_cast<int32_t>(extension.mInt64Value.value));
    } else if (extension.mBoolValue.isPresent) {
        metadata->Add(extension.name, extension.mBoolValue.value);
    } else if (extension.mValues.isPresent) {
        aiMetadata val;
        for (auto const & subExtension : extension.mValues.value) {
            ParseExtensions(&val, subExtension);
        }
        metadata->Add(extension.name, val);
    }
}

void ParseExtras(aiMetadata *metadata, const CustomExtension &extension) {
    if (extension.mValues.isPresent) {
        for (auto const & subExtension : extension.mValues.value) {
            ParseExtensions(metadata, subExtension);
        }
    }
}

aiNode *ImportNode(aiScene *pScene, glTF2::Asset &r, std::vector<unsigned int> &meshOffsets, glTF2::Ref<glTF2::Node> &ptr) {
    Node &node = *ptr;

    aiNode *ainode = new aiNode(GetNodeName(node));

    try {
        if (!node.children.empty()) {
            ainode->mNumChildren = unsigned(node.children.size());
            ainode->mChildren = new aiNode *[ainode->mNumChildren];
            std::fill(ainode->mChildren, ainode->mChildren + ainode->mNumChildren, nullptr);

            for (unsigned int i = 0; i < ainode->mNumChildren; ++i) {
                aiNode *child = ImportNode(pScene, r, meshOffsets, node.children[i]);
                child->mParent = ainode;
                ainode->mChildren[i] = child;
            }
        }

        if (node.customExtensions || node.extras) {
            ainode->mMetaData = new aiMetadata;
            if (node.customExtensions) {
                ParseExtensions(ainode->mMetaData, node.customExtensions);
            }
            if (node.extras) {
                ParseExtras(ainode->mMetaData, node.extras);
            }
        }

        GetNodeTransform(ainode->mTransformation, node);

        if (!node.meshes.empty()) {
            // GLTF files contain at most 1 mesh per node.
            if (node.meshes.size() > 1)
            {
                throw DeadlyImportError("GLTF: Invalid input, found ", node.meshes.size(),
                    " meshes in ", getContextForErrorMessages(node.id, node.name),
                    ", but only 1 mesh per node allowed.");
            }
            int mesh_idx = node.meshes[0].GetIndex();
            int count = meshOffsets[mesh_idx + 1] - meshOffsets[mesh_idx];

            ainode->mNumMeshes = count;
            ainode->mMeshes = new unsigned int[count];

            if (node.skin) {
                for (int primitiveNo = 0; primitiveNo < count; ++primitiveNo) {
                    aiMesh *mesh = pScene->mMeshes[meshOffsets[mesh_idx] + primitiveNo];
                    unsigned int numBones =static_cast<unsigned int>(node.skin->jointNames.size());

                    std::vector<std::vector<aiVertexWeight>> weighting(numBones);
                    BuildVertexWeightMapping(node.meshes[0]->primitives[primitiveNo], weighting);

                    mesh->mNumBones = static_cast<unsigned int>(numBones);
                    mesh->mBones = new aiBone *[mesh->mNumBones];
                    std::fill(mesh->mBones, mesh->mBones + mesh->mNumBones, nullptr);

                    // GLTF and Assimp choose to store bone weights differently.
                    // GLTF has each vertex specify which bones influence the vertex.
                    // Assimp has each bone specify which vertices it has influence over.
                    // To convert this data, we first read over the vertex data and pull
                    // out the bone-to-vertex mapping.  Then, when creating the aiBones,
                    // we copy the bone-to-vertex mapping into the bone.  This is unfortunate
                    // both because it's somewhat slow and because, for many applications,
                    // we then need to reconvert the data back into the vertex-to-bone
                    // mapping which makes things doubly-slow.

                    mat4 *pbindMatrices = nullptr;
                    node.skin->inverseBindMatrices->ExtractData(pbindMatrices);

                    for (uint32_t i = 0; i < numBones; ++i) {
                        const std::vector<aiVertexWeight> &weights = weighting[i];
                        aiBone *bone = new aiBone();

                        Ref<Node> joint = node.skin->jointNames[i];
                        if (!joint->name.empty()) {
                            bone->mName = joint->name;
                        } else {
                            // Assimp expects each bone to have a unique name.
                            static const std::string kDefaultName = "bone_";
                            char postfix[10] = { 0 };
                            ASSIMP_itoa10(postfix, i);
                            bone->mName = (kDefaultName + postfix);
                        }
                        GetNodeTransform(bone->mOffsetMatrix, *joint);
                        CopyValue(pbindMatrices[i], bone->mOffsetMatrix);
                        bone->mNumWeights = static_cast<uint32_t>(weights.size());

                        if (bone->mNumWeights > 0) {
                          bone->mWeights = new aiVertexWeight[bone->mNumWeights];
                          memcpy(bone->mWeights, weights.data(), bone->mNumWeights * sizeof(aiVertexWeight));
                        } else {
                            // Assimp expects all bones to have at least 1 weight.
                            bone->mWeights = new aiVertexWeight[1];
                            bone->mNumWeights = 1;
                            bone->mWeights->mVertexId = 0;
                            bone->mWeights->mWeight = 0.f;
                        }
                        mesh->mBones[i] = bone;
                    }

                    if (pbindMatrices) {
                        delete[] pbindMatrices;
                    }
                }
            }

            int k = 0;
            for (unsigned int j = meshOffsets[mesh_idx]; j < meshOffsets[mesh_idx + 1]; ++j, ++k) {
                ainode->mMeshes[k] = j;
            }
        }

        if (node.camera) {
            pScene->mCameras[node.camera.GetIndex()]->mName = ainode->mName;
            if (node.translation.isPresent) {
                aiVector3D trans;
                CopyValue(node.translation.value, trans);
                pScene->mCameras[node.camera.GetIndex()]->mPosition = trans;
            }
        }

        if (node.light) {
            pScene->mLights[node.light.GetIndex()]->mName = ainode->mName;

            //range is optional - see https://github.com/KhronosGroup/glTF/tree/master/extensions/2.0/Khronos/KHR_lights_punctual
            //it is added to meta data of parent node, because there is no other place to put it
            if (node.light->range.isPresent) {
                if (!ainode->mMetaData) {
                    ainode->mMetaData = aiMetadata::Alloc(1);
                    ainode->mMetaData->Set(0, "PBR_LightRange", node.light->range.value);
                }
                else {
                    ainode->mMetaData->Add("PBR_LightRange", node.light->range.value);
                }
            }
        }

        return ainode;
    } catch (...) {
        delete ainode;
        throw;
    }
}

void glTF2Importer::ImportNodes(glTF2::Asset &r) {
    if (!r.scene) {
        throw DeadlyImportError("GLTF: No scene");
    }
    ASSIMP_LOG_DEBUG("Importing nodes");

    std::vector<Ref<Node>> rootNodes = r.scene->nodes;

    // The root nodes
    unsigned int numRootNodes = unsigned(rootNodes.size());
    if (numRootNodes == 1) { // a single root node: use it
        mScene->mRootNode = ImportNode(mScene, r, meshOffsets, rootNodes[0]);
    } else if (numRootNodes > 1) { // more than one root node: create a fake root
        aiNode *root = mScene->mRootNode = new aiNode("ROOT");

        root->mChildren = new aiNode *[numRootNodes];
        std::fill(root->mChildren, root->mChildren + numRootNodes, nullptr);

        for (unsigned int i = 0; i < numRootNodes; ++i) {
            aiNode *node = ImportNode(mScene, r, meshOffsets, rootNodes[i]);
            node->mParent = root;
            root->mChildren[root->mNumChildren++] = node;
        }
    } else {
        mScene->mRootNode = new aiNode("ROOT");
    }
}

struct AnimationSamplers {
    AnimationSamplers() :
            translation(nullptr),
            rotation(nullptr),
            scale(nullptr),
            weight(nullptr) {
        // empty
    }

    Animation::Sampler *translation;
    Animation::Sampler *rotation;
    Animation::Sampler *scale;
    Animation::Sampler *weight;
};

aiNodeAnim *CreateNodeAnim(glTF2::Asset&, Node &node, AnimationSamplers &samplers) {
    aiNodeAnim *anim = new aiNodeAnim();

    try {
        anim->mNodeName = GetNodeName(node);

        static const float kMillisecondsFromSeconds = 1000.f;

        if (samplers.translation && samplers.translation->input && samplers.translation->output) {
            float *times = nullptr;
            samplers.translation->input->ExtractData(times);
            aiVector3D *values = nullptr;
            samplers.translation->output->ExtractData(values);
            anim->mNumPositionKeys = static_cast<uint32_t>(samplers.translation->input->count);
            anim->mPositionKeys = new aiVectorKey[anim->mNumPositionKeys];
            unsigned int ii = (samplers.translation->interpolation == Interpolation_CUBICSPLINE) ? 1 : 0;
            for (unsigned int i = 0; i < anim->mNumPositionKeys; ++i) {
                anim->mPositionKeys[i].mTime = times[i] * kMillisecondsFromSeconds;
                anim->mPositionKeys[i].mValue = values[ii];
                ii += (samplers.translation->interpolation == Interpolation_CUBICSPLINE) ? 3 : 1;
            }
            delete[] times;
            delete[] values;
        } else if (node.translation.isPresent) {
            anim->mNumPositionKeys = 1;
            anim->mPositionKeys = new aiVectorKey[anim->mNumPositionKeys];
            anim->mPositionKeys->mTime = 0.f;
            anim->mPositionKeys->mValue.x = node.translation.value[0];
            anim->mPositionKeys->mValue.y = node.translation.value[1];
            anim->mPositionKeys->mValue.z = node.translation.value[2];
        }

        if (samplers.rotation && samplers.rotation->input && samplers.rotation->output) {
            float *times = nullptr;
            samplers.rotation->input->ExtractData(times);
            aiQuaternion *values = nullptr;
            samplers.rotation->output->ExtractData(values);
            anim->mNumRotationKeys = static_cast<uint32_t>(samplers.rotation->input->count);
            anim->mRotationKeys = new aiQuatKey[anim->mNumRotationKeys];
            unsigned int ii = (samplers.rotation->interpolation == Interpolation_CUBICSPLINE) ? 1 : 0;
            for (unsigned int i = 0; i < anim->mNumRotationKeys; ++i) {
                anim->mRotationKeys[i].mTime = times[i] * kMillisecondsFromSeconds;
                anim->mRotationKeys[i].mValue.x = values[ii].w;
                anim->mRotationKeys[i].mValue.y = values[ii].x;
                anim->mRotationKeys[i].mValue.z = values[ii].y;
                anim->mRotationKeys[i].mValue.w = values[ii].z;
                ii += (samplers.rotation->interpolation == Interpolation_CUBICSPLINE) ? 3 : 1;
            }
            delete[] times;
            delete[] values;
        } else if (node.rotation.isPresent) {
            anim->mNumRotationKeys = 1;
            anim->mRotationKeys = new aiQuatKey[anim->mNumRotationKeys];
            anim->mRotationKeys->mTime = 0.f;
            anim->mRotationKeys->mValue.x = node.rotation.value[0];
            anim->mRotationKeys->mValue.y = node.rotation.value[1];
            anim->mRotationKeys->mValue.z = node.rotation.value[2];
            anim->mRotationKeys->mValue.w = node.rotation.value[3];
        }

        if (samplers.scale && samplers.scale->input && samplers.scale->output) {
            float *times = nullptr;
            samplers.scale->input->ExtractData(times);
            aiVector3D *values = nullptr;
            samplers.scale->output->ExtractData(values);
            anim->mNumScalingKeys = static_cast<uint32_t>(samplers.scale->input->count);
            anim->mScalingKeys = new aiVectorKey[anim->mNumScalingKeys];
            unsigned int ii = (samplers.scale->interpolation == Interpolation_CUBICSPLINE) ? 1 : 0;
            for (unsigned int i = 0; i < anim->mNumScalingKeys; ++i) {
                anim->mScalingKeys[i].mTime = times[i] * kMillisecondsFromSeconds;
                anim->mScalingKeys[i].mValue = values[ii];
                ii += (samplers.scale->interpolation == Interpolation_CUBICSPLINE) ? 3 : 1;
            }
            delete[] times;
            delete[] values;
        } else if (node.scale.isPresent) {
            anim->mNumScalingKeys = 1;
            anim->mScalingKeys = new aiVectorKey[anim->mNumScalingKeys];
            anim->mScalingKeys->mTime = 0.f;
            anim->mScalingKeys->mValue.x = node.scale.value[0];
            anim->mScalingKeys->mValue.y = node.scale.value[1];
            anim->mScalingKeys->mValue.z = node.scale.value[2];
        }

        return anim;
    } catch (...) {
        delete anim;
        throw;
    }
}

aiMeshMorphAnim *CreateMeshMorphAnim(glTF2::Asset&, Node &node, AnimationSamplers &samplers) {
    auto *anim = new aiMeshMorphAnim();

    try {
        anim->mName = GetNodeName(node);

        static const float kMillisecondsFromSeconds = 1000.f;

        if (samplers.weight && samplers.weight->input && samplers.weight->output) {
            float *times = nullptr;
            samplers.weight->input->ExtractData(times);
            float *values = nullptr;
            samplers.weight->output->ExtractData(values);
            anim->mNumKeys = static_cast<uint32_t>(samplers.weight->input->count);

            // for Interpolation_CUBICSPLINE can have more outputs
            const unsigned int weightStride = (unsigned int)samplers.weight->output->count / anim->mNumKeys;
            const unsigned int numMorphs = (samplers.weight->interpolation == Interpolation_CUBICSPLINE) ? weightStride - 2 : weightStride;

            anim->mKeys = new aiMeshMorphKey[anim->mNumKeys];
            unsigned int ii = (samplers.weight->interpolation == Interpolation_CUBICSPLINE) ? 1 : 0;
            for (unsigned int i = 0u; i < anim->mNumKeys; ++i) {
                unsigned int k = weightStride * i + ii;
                anim->mKeys[i].mTime = times[i] * kMillisecondsFromSeconds;
                anim->mKeys[i].mNumValuesAndWeights = numMorphs;
                anim->mKeys[i].mValues = new unsigned int[numMorphs];
                anim->mKeys[i].mWeights = new double[numMorphs];

                for (unsigned int j = 0u; j < numMorphs; ++j, ++k) {
                    anim->mKeys[i].mValues[j] = j;
                    anim->mKeys[i].mWeights[j] = (0.f > values[k]) ? 0.f : values[k];
                }
            }

            delete[] times;
            delete[] values;
        }

        return anim;
    } catch (...) {
        delete anim;
        throw;
    }
}

std::unordered_map<unsigned int, AnimationSamplers> GatherSamplers(Animation &anim) {
    std::unordered_map<unsigned int, AnimationSamplers> samplers;
    for (unsigned int c = 0; c < anim.channels.size(); ++c) {
        Animation::Channel &channel = anim.channels[c];
        if (channel.sampler < 0 || channel.sampler >= static_cast<int>(anim.samplers.size())) {
            continue;
        }

        auto& animsampler = anim.samplers[channel.sampler];

        if (!animsampler.input) {
            ASSIMP_LOG_WARN("Animation ", anim.name, ": Missing sampler input. Skipping.");
            continue;
        }

        if (!animsampler.output) {
            ASSIMP_LOG_WARN("Animation ", anim.name, ": Missing sampler output. Skipping.");
            continue;
        }

        if (animsampler.input->count > animsampler.output->count) {
            ASSIMP_LOG_WARN("Animation ", anim.name, ": Number of keyframes in sampler input ", animsampler.input->count, " exceeds number of keyframes in sampler output ", animsampler.output->count);
            continue;
        }

        const unsigned int node_index = channel.target.node.GetIndex();

        AnimationSamplers &sampler = samplers[node_index];
        if (channel.target.path == AnimationPath_TRANSLATION) {
            sampler.translation = &anim.samplers[channel.sampler];
        } else if (channel.target.path == AnimationPath_ROTATION) {
            sampler.rotation = &anim.samplers[channel.sampler];
        } else if (channel.target.path == AnimationPath_SCALE) {
            sampler.scale = &anim.samplers[channel.sampler];
        } else if (channel.target.path == AnimationPath_WEIGHTS) {
            sampler.weight = &anim.samplers[channel.sampler];
        }
    }

    return samplers;
}

void glTF2Importer::ImportAnimations(glTF2::Asset &r) {
    if (!r.scene) return;

    const unsigned numAnimations = r.animations.Size();
    ASSIMP_LOG_DEBUG("Importing ", numAnimations, " animations");
    mScene->mNumAnimations = numAnimations;
    if (mScene->mNumAnimations == 0) {
        return;
    }

    mScene->mAnimations = new aiAnimation *[numAnimations];
    std::fill(mScene->mAnimations, mScene->mAnimations + numAnimations, nullptr);

    for (unsigned int i = 0; i < numAnimations; ++i) {
        aiAnimation *ai_anim = mScene->mAnimations[i] = new aiAnimation();

        Animation &anim = r.animations[i];

        ai_anim->mName = anim.name;
        ai_anim->mDuration = 0;
        ai_anim->mTicksPerSecond = 0;

        std::unordered_map<unsigned int, AnimationSamplers> samplers = GatherSamplers(anim);

        uint32_t numChannels = 0u;
        uint32_t numMorphMeshChannels = 0u;

        for (auto &iter : samplers) {
            if ((nullptr != iter.second.rotation) || (nullptr != iter.second.scale) || (nullptr != iter.second.translation)) {
                ++numChannels;
            }
            if (nullptr != iter.second.weight) {
                ++numMorphMeshChannels;
            }
        }

        ai_anim->mNumChannels = numChannels;
        if (ai_anim->mNumChannels > 0) {
            ai_anim->mChannels = new aiNodeAnim *[ai_anim->mNumChannels];
            std::fill(ai_anim->mChannels, ai_anim->mChannels + ai_anim->mNumChannels, nullptr);
            int j = 0;
            for (auto &iter : samplers) {
                if ((nullptr != iter.second.rotation) || (nullptr != iter.second.scale) || (nullptr != iter.second.translation)) {
                    ai_anim->mChannels[j] = CreateNodeAnim(r, r.nodes[iter.first], iter.second);
                    ++j;
                }
            }
        }

        ai_anim->mNumMorphMeshChannels = numMorphMeshChannels;
        if (ai_anim->mNumMorphMeshChannels > 0) {
            ai_anim->mMorphMeshChannels = new aiMeshMorphAnim *[ai_anim->mNumMorphMeshChannels];
            std::fill(ai_anim->mMorphMeshChannels, ai_anim->mMorphMeshChannels + ai_anim->mNumMorphMeshChannels, nullptr);
            int j = 0;
            for (auto &iter : samplers) {
                if (nullptr != iter.second.weight) {
                    ai_anim->mMorphMeshChannels[j] = CreateMeshMorphAnim(r, r.nodes[iter.first], iter.second);
                    ++j;
                }
            }
        }

        // Use the latest key-frame for the duration of the animation
        double maxDuration = 0;
        unsigned int maxNumberOfKeys = 0;
        for (unsigned int j = 0; j < ai_anim->mNumChannels; ++j) {
            auto chan = ai_anim->mChannels[j];
            if (chan->mNumPositionKeys) {
                auto lastPosKey = chan->mPositionKeys[chan->mNumPositionKeys - 1];
                if (lastPosKey.mTime > maxDuration) {
                    maxDuration = lastPosKey.mTime;
                }
                maxNumberOfKeys = std::max(maxNumberOfKeys, chan->mNumPositionKeys);
            }
            if (chan->mNumRotationKeys) {
                auto lastRotKey = chan->mRotationKeys[chan->mNumRotationKeys - 1];
                if (lastRotKey.mTime > maxDuration) {
                    maxDuration = lastRotKey.mTime;
                }
                maxNumberOfKeys = std::max(maxNumberOfKeys, chan->mNumRotationKeys);
            }
            if (chan->mNumScalingKeys) {
                auto lastScaleKey = chan->mScalingKeys[chan->mNumScalingKeys - 1];
                if (lastScaleKey.mTime > maxDuration) {
                    maxDuration = lastScaleKey.mTime;
                }
                maxNumberOfKeys = std::max(maxNumberOfKeys, chan->mNumScalingKeys);
            }
        }

        for (unsigned int j = 0; j < ai_anim->mNumMorphMeshChannels; ++j) {
            const auto *const chan = ai_anim->mMorphMeshChannels[j];

            if (0u != chan->mNumKeys) {
                const auto &lastKey = chan->mKeys[chan->mNumKeys - 1u];
                if (lastKey.mTime > maxDuration) {
                    maxDuration = lastKey.mTime;
                }
                maxNumberOfKeys = std::max(maxNumberOfKeys, chan->mNumKeys);
            }
        }

        ai_anim->mDuration = maxDuration;
        ai_anim->mTicksPerSecond = 1000.0;
    }
}

void glTF2Importer::ImportEmbeddedTextures(glTF2::Asset &r) {
    embeddedTexIdxs.resize(r.images.Size(), -1);

    int numEmbeddedTexs = 0;
    for (size_t i = 0; i < r.images.Size(); ++i) {
        if (r.images[i].HasData()) {
            numEmbeddedTexs += 1;
        }
    }

    if (numEmbeddedTexs == 0) {
        return;
    }

    ASSIMP_LOG_DEBUG("Importing ", numEmbeddedTexs, " embedded textures");

    mScene->mTextures = new aiTexture *[numEmbeddedTexs];
    std::fill(mScene->mTextures, mScene->mTextures + numEmbeddedTexs, nullptr);

    // Add the embedded textures
    for (size_t i = 0; i < r.images.Size(); ++i) {
        Image &img = r.images[i];
        if (!img.HasData()) {
            continue;
        }

        int idx = mScene->mNumTextures++;
        embeddedTexIdxs[i] = idx;

        aiTexture *tex = mScene->mTextures[idx] = new aiTexture();

        size_t length = img.GetDataLength();
        void *data = img.StealData();

        tex->mFilename = img.name;
        tex->mWidth = static_cast<unsigned int>(length);
        tex->mHeight = 0;
        tex->pcData = reinterpret_cast<aiTexel *>(data);

        if (!img.mimeType.empty()) {
            const char *ext = strchr(img.mimeType.c_str(), '/') + 1;
            if (ext) {
                if (strcmp(ext, "jpeg") == 0) {
                    ext = "jpg";
                } else if(strcmp(ext, "ktx2") == 0) { //basisu: ktx remains
                    ext = "kx2";
                } else if(strcmp(ext, "basis") == 0) { //basisu
                    ext = "bu";
                }

                size_t len = strlen(ext);
                if (len <= 3) {
                    strcpy(tex->achFormatHint, ext);
                }
            }
        }
    }
}

void glTF2Importer::ImportCommonMetadata(glTF2::Asset& a) {
    ASSIMP_LOG_DEBUG("Importing metadata");
    ai_assert(mScene->mMetaData == nullptr);
    const bool hasVersion = !a.asset.version.empty();
    const bool hasGenerator = !a.asset.generator.empty();
    const bool hasCopyright = !a.asset.copyright.empty();
    const bool hasSceneMetadata = a.scene->customExtensions;
    if (hasVersion || hasGenerator || hasCopyright || hasSceneMetadata) {
        mScene->mMetaData = new aiMetadata;
        if (hasVersion) {
            mScene->mMetaData->Add(AI_METADATA_SOURCE_FORMAT_VERSION, aiString(a.asset.version));
        }
        if (hasGenerator) {
            mScene->mMetaData->Add(AI_METADATA_SOURCE_GENERATOR, aiString(a.asset.generator));
        }
        if (hasCopyright) {
            mScene->mMetaData->Add(AI_METADATA_SOURCE_COPYRIGHT, aiString(a.asset.copyright));
        }
        if (hasSceneMetadata) {
            ParseExtensions(mScene->mMetaData, a.scene->customExtensions);
        }
    }
}

void glTF2Importer::InternReadFile(const std::string &pFile, aiScene *pScene, IOSystem *pIOHandler) {
    ASSIMP_LOG_DEBUG("Reading GLTF2 file");

    // clean all member arrays
    meshOffsets.clear();
    embeddedTexIdxs.clear();

    this->mScene = pScene;

    // read the asset file
  	glTF2::Asset asset(pIOHandler, static_cast<rapidjson::IRemoteSchemaDocumentProvider*>(mSchemaDocumentProvider));
    asset.Load(pFile, GetExtension(pFile) == "glb");
    if (asset.scene) {
        pScene->mName = asset.scene->name;
    }

    // Copy the data out
    ImportEmbeddedTextures(asset);
    ImportMaterials(asset);

    ImportMeshes(asset);

    ImportCameras(asset);
    ImportLights(asset);

    ImportNodes(asset);

    ImportAnimations(asset);

    ImportCommonMetadata(asset);

    if (pScene->mNumMeshes == 0) {
        pScene->mFlags |= AI_SCENE_FLAGS_INCOMPLETE;
    }
}

void glTF2Importer::SetupProperties(const Importer *pImp) {
    mSchemaDocumentProvider = static_cast<rapidjson::IRemoteSchemaDocumentProvider*>(pImp->GetPropertyPointer(AI_CONFIG_IMPORT_SCHEMA_DOCUMENT_PROVIDER));
}

#endif // ASSIMP_BUILD_NO_GLTF_IMPORTER<|MERGE_RESOLUTION|>--- conflicted
+++ resolved
@@ -111,20 +111,6 @@
     return &desc;
 }
 
-<<<<<<< HEAD
-bool glTF2Importer::CanRead(const std::string &pFile, IOSystem *pIOHandler, bool checkSig ) const {
-	const std::string &extension = GetExtension(pFile);
-
-	if (!checkSig && (extension != "gltf") && (extension != "glb"))
-		return false;
-
-	if (pIOHandler) {
-		glTF2::Asset asset(pIOHandler);
-		return asset.CanRead(pFile, extension == "glb");
-	}
-
-    return false;
-=======
 bool glTF2Importer::CanRead(const std::string &pFile, IOSystem *pIOHandler, bool /* checkSig */) const {
     try {
         glTF2::Asset asset(pIOHandler);
@@ -134,7 +120,6 @@
     } catch(...) {
         return false;
     }
->>>>>>> b82d9f4b
 }
 
 static aiTextureMapMode ConvertWrappingMode(SamplerWrap gltfWrapMode) {
