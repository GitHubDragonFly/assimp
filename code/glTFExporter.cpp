--- conflicted
+++ resolved
@@ -278,41 +278,30 @@
 
 void glTFExporter::ExportMeshes()
 {
-<<<<<<< HEAD
+    // Not for
+    //     using IndicesType = decltype(aiFace::mNumIndices);
+    // But yes for
+    //     using IndicesType = unsigned short;
+    // because "ComponentType_UNSIGNED_SHORT" used for indices. And it's a maximal type according to glTF specification.
+    typedef unsigned short IndicesType;
+
+    // Variables needed for compression. BEGIN.
+    // Indices, not pointers - because pointer to buffer is changin while writing to it.
+    size_t idx_srcdata_begin;// Index of buffer before writing mesh data. Also, index of begin of coordinates array in buffer.
+    size_t idx_srcdata_normal = SIZE_MAX;// Index of begin of normals array in buffer. SIZE_MAX - mean that mesh has no normals.
+    std::vector<size_t> idx_srcdata_tc;// Array of indices. Every index point to begin of texture coordinates array in buffer.
+    size_t idx_srcdata_ind;// Index of begin of coordinates indices array in buffer.
+    bool comp_allow;// Point that data of current mesh can be compressed.
+    // Variables needed for compression. END.
+
     std::string fname = std::string(mFilename);
     std::string bufferIdPrefix = fname.substr(0, fname.find("."));
     std::string bufferId = mAsset->FindUniqueID("", bufferIdPrefix.c_str());
 
     Ref<Buffer> b = mAsset->GetBodyBuffer();
     if (!b) {
-        b = mAsset->buffers.Create(bufferId);
-    }
-
-    for (unsigned int i = 0; i < mScene->mNumMeshes; ++i) {
-        const aiMesh* aim = mScene->mMeshes[i];
-=======
-// Not for
-//     using IndicesType = decltype(aiFace::mNumIndices);
-// But yes for
-//     using IndicesType = unsigned short;
-// because "ComponentType_UNSIGNED_SHORT" used for indices. And it's a maximal type according to glTF specification.
-typedef unsigned short IndicesType;
-
-// Variables needed for compression. BEGIN.
-// Indices, not pointers - because pointer to buffer is changin while writing to it.
-size_t idx_srcdata_begin;// Index of buffer before writing mesh data. Also, index of begin of coordinates array in buffer.
-size_t idx_srcdata_normal = SIZE_MAX;// Index of begin of normals array in buffer. SIZE_MAX - mean that mesh has no normals.
-std::vector<size_t> idx_srcdata_tc;// Array of indices. Every index point to begin of texture coordinates array in buffer.
-size_t idx_srcdata_ind;// Index of begin of coordinates indices array in buffer.
-bool comp_allow;// Point that data of current mesh can be compressed.
-// Variables needed for compression. END.
-
-	std::string bufferId = mAsset->FindUniqueID("", "buffer");
-
-	Ref<Buffer> b = mAsset->GetBodyBuffer();
-	if (!b) {
-		b = mAsset->buffers.Create(bufferId);
-	}
+       b = mAsset->buffers.Create(bufferId);
+    }
 
 	for (unsigned int idx_mesh = 0; idx_mesh < mScene->mNumMeshes; ++idx_mesh) {
 		const aiMesh* aim = mScene->mMeshes[idx_mesh];
@@ -341,7 +330,6 @@
 			DefaultLogger::get()->warn("GLTF: can not use Open3DGC-compression: " + msg);
             comp_allow = false;
 		}
->>>>>>> c11ae8e7
 
         std::string meshId = mAsset->FindUniqueID(aim->mName.C_Str(), "mesh");
         Ref<Mesh> m = mAsset->meshes.Create(meshId);
@@ -350,13 +338,10 @@
 
         p.material = mAsset->materials.Get(aim->mMaterialIndex);
 
-<<<<<<< HEAD
-=======
 		/******************* Vertices ********************/
 		// If compression is used then you need parameters of uncompressed region: begin and size. At this step "begin" is stored.
 		if(comp_allow) idx_srcdata_begin = b->byteLength;
 
->>>>>>> c11ae8e7
         Ref<Accessor> v = ExportData(*mAsset, meshId, b, aim->mNumVertices, aim->mVertices, AttribType::VEC3, AttribType::VEC3, ComponentType_FLOAT);
 		if (v) p.attributes.position.push_back(v);
 
