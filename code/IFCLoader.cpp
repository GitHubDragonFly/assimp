/*
Open Asset Import Library (assimp)
----------------------------------------------------------------------

Copyright (c) 2006-2016, assimp team
All rights reserved.

Redistribution and use of this software in source and binary forms,
with or without modification, are permitted provided that the
following conditions are met:

* Redistributions of source code must retain the above
  copyright notice, this list of conditions and the
  following disclaimer.

* Redistributions in binary form must reproduce the above
  copyright notice, this list of conditions and the
  following disclaimer in the documentation and/or other
  materials provided with the distribution.

* Neither the name of the assimp team, nor the names of its
  contributors may be used to endorse or promote products
  derived from this software without specific prior
  written permission of the assimp team.

THIS SOFTWARE IS PROVIDED BY THE COPYRIGHT HOLDERS AND CONTRIBUTORS
"AS IS" AND ANY EXPRESS OR IMPLIED WARRANTIES, INCLUDING, BUT NOT
LIMITED TO, THE IMPLIED WARRANTIES OF MERCHANTABILITY AND FITNESS FOR
A PARTICULAR PURPOSE ARE DISCLAIMED. IN NO EVENT SHALL THE COPYRIGHT
OWNER OR CONTRIBUTORS BE LIABLE FOR ANY DIRECT, INDIRECT, INCIDENTAL,
SPECIAL, EXEMPLARY, OR CONSEQUENTIAL DAMAGES (INCLUDING, BUT NOT
LIMITED TO, PROCUREMENT OF SUBSTITUTE GOODS OR SERVICES; LOSS OF USE,
DATA, OR PROFITS; OR BUSINESS INTERRUPTION) HOWEVER CAUSED AND ON ANY
THEORY OF LIABILITY, WHETHER IN CONTRACT, STRICT LIABILITY, OR TORT
(INCLUDING NEGLIGENCE OR OTHERWISE) ARISING IN ANY WAY OUT OF THE USE
OF THIS SOFTWARE, EVEN IF ADVISED OF THE POSSIBILITY OF SUCH DAMAGE.

----------------------------------------------------------------------
*/

/** @file  IFCLoad.cpp
 *  @brief Implementation of the Industry Foundation Classes loader.
 */


#ifndef ASSIMP_BUILD_NO_IFC_IMPORTER

#include <iterator>
#include <limits>
#include <tuple>

#ifndef ASSIMP_BUILD_NO_COMPRESSED_IFC
#   include <contrib/unzip/unzip.h>
#endif

#include "IFCLoader.h"
#include "STEPFileReader.h"

#include "IFCUtil.h"

#include "StreamReader.h"
#include "MemoryIOWrapper.h"
#include <assimp/scene.h>
#include <assimp/Importer.hpp>


namespace Assimp {
    template<> const std::string LogFunctions<IFCImporter>::log_prefix = "IFC: ";
}

using namespace Assimp;
using namespace Assimp::Formatter;
using namespace Assimp::IFC;

/* DO NOT REMOVE this comment block. The genentitylist.sh script
 * just looks for names adhering to the IfcSomething naming scheme
 * and includes all matches in the whitelist for code-generation. Thus,
 * all entity classes that are only indirectly referenced need to be
 * mentioned explicitly.

  IfcRepresentationMap
  IfcProductRepresentation
  IfcUnitAssignment
  IfcClosedShell
  IfcDoor

 */

namespace {


// forward declarations
void SetUnits(ConversionData& conv);
void SetCoordinateSpace(ConversionData& conv);
void ProcessSpatialStructures(ConversionData& conv);
void MakeTreeRelative(ConversionData& conv);
void ConvertUnit(const EXPRESS::DataType& dt,ConversionData& conv);

} // anon

static const aiImporterDesc desc = {
    "Industry Foundation Classes (IFC) Importer",
    "",
    "",
    "",
    aiImporterFlags_SupportBinaryFlavour,
    0,
    0,
    0,
    0,
    "ifc ifczip"
};


// ------------------------------------------------------------------------------------------------
// Constructor to be privately used by Importer
IFCImporter::IFCImporter()
{}

// ------------------------------------------------------------------------------------------------
// Destructor, private as well
IFCImporter::~IFCImporter()
{
}

// ------------------------------------------------------------------------------------------------
// Returns whether the class can handle the format of the given file.
bool IFCImporter::CanRead( const std::string& pFile, IOSystem* pIOHandler, bool checkSig) const
{
    const std::string& extension = GetExtension(pFile);
    if (extension == "ifc" || extension == "ifczip") {
        return true;
    }

    else if ((!extension.length() || checkSig) && pIOHandler)   {
        // note: this is the common identification for STEP-encoded files, so
        // it is only unambiguous as long as we don't support any further
        // file formats with STEP as their encoding.
        const char* tokens[] = {"ISO-10303-21"};
        return SearchFileHeaderForToken(pIOHandler,pFile,tokens,1);
    }
    return false;
}

// ------------------------------------------------------------------------------------------------
// List all extensions handled by this loader
const aiImporterDesc* IFCImporter::GetInfo () const
{
    return &desc;
}


// ------------------------------------------------------------------------------------------------
// Setup configuration properties for the loader
void IFCImporter::SetupProperties(const Importer* pImp)
{
    settings.skipSpaceRepresentations = pImp->GetPropertyBool(AI_CONFIG_IMPORT_IFC_SKIP_SPACE_REPRESENTATIONS,true);
    settings.skipCurveRepresentations = pImp->GetPropertyBool(AI_CONFIG_IMPORT_IFC_SKIP_CURVE_REPRESENTATIONS,true);
    settings.useCustomTriangulation = pImp->GetPropertyBool(AI_CONFIG_IMPORT_IFC_CUSTOM_TRIANGULATION,true);

    settings.conicSamplingAngle = 10.f;
    settings.skipAnnotations = true;
}


// ------------------------------------------------------------------------------------------------
// Imports the given file into the given scene structure.
void IFCImporter::InternReadFile( const std::string& pFile,
    aiScene* pScene, IOSystem* pIOHandler)
{
    std::shared_ptr<IOStream> stream(pIOHandler->Open(pFile));
    if (!stream) {
        ThrowException("Could not open file for reading");
    }


    // if this is a ifczip file, decompress its contents first
    if(GetExtension(pFile) == "ifczip") {
#ifndef ASSIMP_BUILD_NO_COMPRESSED_IFC
        unzFile zip = unzOpen( pFile.c_str() );
        if(zip == NULL) {
            ThrowException("Could not open ifczip file for reading, unzip failed");
        }

        // chop 'zip' postfix
        std::string fileName = pFile.substr(0,pFile.length() - 3);

        std::string::size_type s = pFile.find_last_of('\\');
        if(s == std::string::npos) {
            s = pFile.find_last_of('/');
        }
        if(s != std::string::npos) {
            fileName = fileName.substr(s+1);
        }

        // search file (same name as the IFCZIP except for the file extension) and place file pointer there
        if(UNZ_OK == unzGoToFirstFile(zip)) {
            do {
                // get file size, etc.
                unz_file_info fileInfo;
                char filename[256];
                unzGetCurrentFileInfo( zip , &fileInfo, filename, sizeof(filename), 0, 0, 0, 0 );
                if (GetExtension(filename) != "ifc") {
                    continue;
                }
                uint8_t* buff = new uint8_t[fileInfo.uncompressed_size];
                LogInfo("Decompressing IFCZIP file");
                unzOpenCurrentFile( zip  );
                const int ret = unzReadCurrentFile( zip, buff, fileInfo.uncompressed_size);
                size_t filesize = fileInfo.uncompressed_size;
                if ( ret < 0 || size_t(ret) != filesize )
                {
                    delete[] buff;
                    ThrowException("Failed to decompress IFC ZIP file");
                }
                unzCloseCurrentFile( zip );
                stream.reset(new MemoryIOStream(buff,fileInfo.uncompressed_size,true));
                break;

                if (unzGoToNextFile(zip) == UNZ_END_OF_LIST_OF_FILE) {
                    ThrowException("Found no IFC file member in IFCZIP file (1)");
                }

            } while(true);
        }
        else {
            ThrowException("Found no IFC file member in IFCZIP file (2)");
        }

        unzClose(zip);
#else
        ThrowException("Could not open ifczip file for reading, assimp was built without ifczip support");
#endif
    }

    std::unique_ptr<STEP::DB> db(STEP::ReadFileHeader(stream));
    const STEP::HeaderInfo& head = static_cast<const STEP::DB&>(*db).GetHeader();

    if(!head.fileSchema.size() || head.fileSchema.substr(0,3) != "IFC") {
        ThrowException("Unrecognized file schema: " + head.fileSchema);
    }

    if (!DefaultLogger::isNullLogger()) {
        LogDebug("File schema is \'" + head.fileSchema + '\'');
        if (head.timestamp.length()) {
            LogDebug("Timestamp \'" + head.timestamp + '\'');
        }
        if (head.app.length()) {
            LogDebug("Application/Exporter identline is \'" + head.app  + '\'');
        }
    }

    // obtain a copy of the machine-generated IFC scheme
    EXPRESS::ConversionSchema schema;
    GetSchema(schema);

    // tell the reader which entity types to track with special care
    static const char* const types_to_track[] = {
        "ifcsite", "ifcbuilding", "ifcproject"
    };

    // tell the reader for which types we need to simulate STEPs reverse indices
    static const char* const inverse_indices_to_track[] = {
        "ifcrelcontainedinspatialstructure", "ifcrelaggregates", "ifcrelvoidselement", "ifcreldefinesbyproperties", "ifcpropertyset", "ifcstyleditem"
    };

    // feed the IFC schema into the reader and pre-parse all lines
    STEP::ReadFile(*db, schema, types_to_track, inverse_indices_to_track);
    const STEP::LazyObject* proj =  db->GetObject("ifcproject");
    if (!proj) {
        ThrowException("missing IfcProject entity");
    }

    ConversionData conv(*db,proj->To<IfcProject>(),pScene,settings);
    SetUnits(conv);
    SetCoordinateSpace(conv);
    ProcessSpatialStructures(conv);
    MakeTreeRelative(conv);

    // NOTE - this is a stress test for the importer, but it works only
    // in a build with no entities disabled. See
    //     scripts/IFCImporter/CPPGenerator.py
    // for more information.
    #ifdef ASSIMP_IFC_TEST
        db->EvaluateAll();
    #endif

    // do final data copying
    if (conv.meshes.size()) {
        pScene->mNumMeshes = static_cast<unsigned int>(conv.meshes.size());
        pScene->mMeshes = new aiMesh*[pScene->mNumMeshes]();
        std::copy(conv.meshes.begin(),conv.meshes.end(),pScene->mMeshes);

        // needed to keep the d'tor from burning us
        conv.meshes.clear();
    }

    if (conv.materials.size()) {
        pScene->mNumMaterials = static_cast<unsigned int>(conv.materials.size());
        pScene->mMaterials = new aiMaterial*[pScene->mNumMaterials]();
        std::copy(conv.materials.begin(),conv.materials.end(),pScene->mMaterials);

        // needed to keep the d'tor from burning us
        conv.materials.clear();
    }

    // apply world coordinate system (which includes the scaling to convert to meters and a -90 degrees rotation around x)
    aiMatrix4x4 scale, rot;
    aiMatrix4x4::Scaling(static_cast<aiVector3D>(IfcVector3(conv.len_scale)),scale);
    aiMatrix4x4::RotationX(-AI_MATH_HALF_PI_F,rot);

    pScene->mRootNode->mTransformation = rot * scale * conv.wcs * pScene->mRootNode->mTransformation;

    // this must be last because objects are evaluated lazily as we process them
    if ( !DefaultLogger::isNullLogger() ){
        LogDebug((Formatter::format(),"STEP: evaluated ",db->GetEvaluatedObjectCount()," object records"));
    }
}

namespace {


// ------------------------------------------------------------------------------------------------
void ConvertUnit(const IfcNamedUnit& unit,ConversionData& conv)
{
    if(const IfcSIUnit* const si = unit.ToPtr<IfcSIUnit>()) {

        if(si->UnitType == "LENGTHUNIT") {
            conv.len_scale = si->Prefix ? ConvertSIPrefix(si->Prefix) : 1.f;
            IFCImporter::LogDebug("got units used for lengths");
        }
        if(si->UnitType == "PLANEANGLEUNIT") {
            if (si->Name != "RADIAN") {
                IFCImporter::LogWarn("expected base unit for angles to be radian");
            }
        }
    }
    else if(const IfcConversionBasedUnit* const convu = unit.ToPtr<IfcConversionBasedUnit>()) {

        if(convu->UnitType == "PLANEANGLEUNIT") {
            try {
                conv.angle_scale = convu->ConversionFactor->ValueComponent->To<EXPRESS::REAL>();
                ConvertUnit(*convu->ConversionFactor->UnitComponent,conv);
                IFCImporter::LogDebug("got units used for angles");
            }
            catch(std::bad_cast&) {
                IFCImporter::LogError("skipping unknown IfcConversionBasedUnit.ValueComponent entry - expected REAL");
            }
        }
    }
}

// ------------------------------------------------------------------------------------------------
void ConvertUnit(const EXPRESS::DataType& dt,ConversionData& conv)
{
    try {
        const EXPRESS::ENTITY& e = dt.To<ENTITY>();

        const IfcNamedUnit& unit = e.ResolveSelect<IfcNamedUnit>(conv.db);
        if(unit.UnitType != "LENGTHUNIT" && unit.UnitType != "PLANEANGLEUNIT") {
            return;
        }

        ConvertUnit(unit,conv);
    }
    catch(std::bad_cast&) {
        // not entity, somehow
        IFCImporter::LogError("skipping unknown IfcUnit entry - expected entity");
    }
}

// ------------------------------------------------------------------------------------------------
void SetUnits(ConversionData& conv)
{
    // see if we can determine the coordinate space used to express.
    for(size_t i = 0; i <  conv.proj.UnitsInContext->Units.size(); ++i ) {
        ConvertUnit(*conv.proj.UnitsInContext->Units[i],conv);
    }
}


// ------------------------------------------------------------------------------------------------
void SetCoordinateSpace(ConversionData& conv)
{
    const IfcRepresentationContext* fav = NULL;
    for(const IfcRepresentationContext& v : conv.proj.RepresentationContexts) {
        fav = &v;
        // Model should be the most suitable type of context, hence ignore the others
        if (v.ContextType && v.ContextType.Get() == "Model") {
            break;
        }
    }
    if (fav) {
        if(const IfcGeometricRepresentationContext* const geo = fav->ToPtr<IfcGeometricRepresentationContext>()) {
            ConvertAxisPlacement(conv.wcs, *geo->WorldCoordinateSystem, conv);
            IFCImporter::LogDebug("got world coordinate system");
        }
    }
}


// ------------------------------------------------------------------------------------------------
void ResolveObjectPlacement(aiMatrix4x4& m, const IfcObjectPlacement& place, ConversionData& conv)
{
    if (const IfcLocalPlacement* const local = place.ToPtr<IfcLocalPlacement>()){
        IfcMatrix4 tmp;
        ConvertAxisPlacement(tmp, *local->RelativePlacement, conv);

        m = static_cast<aiMatrix4x4>(tmp);

        if (local->PlacementRelTo) {
            aiMatrix4x4 tmp;
            ResolveObjectPlacement(tmp,local->PlacementRelTo.Get(),conv);
            m = tmp * m;
        }
    }
    else {
        IFCImporter::LogWarn("skipping unknown IfcObjectPlacement entity, type is " + place.GetClassName());
    }
}

// ------------------------------------------------------------------------------------------------
bool ProcessMappedItem(const IfcMappedItem& mapped, aiNode* nd_src, std::vector< aiNode* >& subnodes_src, unsigned int matid, ConversionData& conv)
{
    // insert a custom node here, the cartesian transform operator is simply a conventional transformation matrix
    std::unique_ptr<aiNode> nd(new aiNode());
    nd->mName.Set("IfcMappedItem");

    // handle the Cartesian operator
    IfcMatrix4 m;
    ConvertTransformOperator(m, *mapped.MappingTarget);

    IfcMatrix4 msrc;
    ConvertAxisPlacement(msrc,*mapped.MappingSource->MappingOrigin,conv);

    msrc = m*msrc;

    std::vector<unsigned int> meshes;
    const size_t old_openings = conv.collect_openings ? conv.collect_openings->size() : 0;
    if (conv.apply_openings) {
        IfcMatrix4 minv = msrc;
        minv.Inverse();
        for(TempOpening& open :*conv.apply_openings){
            open.Transform(minv);
        }
    }

    unsigned int localmatid = ProcessMaterials(mapped.GetID(),matid,conv,false);
    const IfcRepresentation& repr = mapped.MappingSource->MappedRepresentation;

    bool got = false;
    for(const IfcRepresentationItem& item : repr.Items) {
        if(!ProcessRepresentationItem(item,localmatid,meshes,conv)) {
            IFCImporter::LogWarn("skipping mapped entity of type " + item.GetClassName() + ", no representations could be generated");
        }
        else got = true;
    }

    if (!got) {
        return false;
    }

    AssignAddedMeshes(meshes,nd.get(),conv);
    if (conv.collect_openings) {

        // if this pass serves us only to collect opening geometry,
        // make sure we transform the TempMesh's which we need to
        // preserve as well.
        if(const size_t diff = conv.collect_openings->size() - old_openings) {
            for(size_t i = 0; i < diff; ++i) {
                (*conv.collect_openings)[old_openings+i].Transform(msrc);
            }
        }
    }

    nd->mTransformation =  nd_src->mTransformation * static_cast<aiMatrix4x4>( msrc );
    subnodes_src.push_back(nd.release());

    return true;
}

// ------------------------------------------------------------------------------------------------
struct RateRepresentationPredicate {

    int Rate(const IfcRepresentation* r) const {
        // the smaller, the better

        if (! r->RepresentationIdentifier) {
            // neutral choice if no extra information is specified
            return 0;
        }


        const std::string& name = r->RepresentationIdentifier.Get();
        if (name == "MappedRepresentation") {
            if (!r->Items.empty()) {
                // take the first item and base our choice on it
                const IfcMappedItem* const m = r->Items.front()->ToPtr<IfcMappedItem>();
                if (m) {
                    return Rate(m->MappingSource->MappedRepresentation);
                }
            }
            return 100;
        }

        return Rate(name);
    }

    int Rate(const std::string& r) const {


        if (r == "SolidModel") {
            return -3;
        }

        // give strong preference to extruded geometry.
        if (r == "SweptSolid") {
            return -10;
        }

        if (r == "Clipping") {
            return -5;
        }

        // 'Brep' is difficult to get right due to possible voids in the
        // polygon boundaries, so take it only if we are forced to (i.e.
        // if the only alternative is (non-clipping) boolean operations,
        // which are not supported at all).
        if (r == "Brep") {
            return -2;
        }

        // Curves, bounding boxes - those will most likely not be loaded
        // as we can't make any use out of this data. So consider them
        // last.
        if (r == "BoundingBox" || r == "Curve2D") {
            return 100;
        }
        return 0;
    }

    bool operator() (const IfcRepresentation* a, const IfcRepresentation* b) const {
        return Rate(a) < Rate(b);
    }
};

// ------------------------------------------------------------------------------------------------
void ProcessProductRepresentation(const IfcProduct& el, aiNode* nd, std::vector< aiNode* >& subnodes, ConversionData& conv)
{
    if(!el.Representation) {
        return;
    }

    // extract Color from metadata, if present
    unsigned int matid = ProcessMaterials( el.GetID(), std::numeric_limits<uint32_t>::max(), conv, false);
    std::vector<unsigned int> meshes;

    // we want only one representation type, so bring them in a suitable order (i.e try those
    // that look as if we could read them quickly at first). This way of reading
    // representation is relatively generic and allows the concrete implementations
    // for the different representation types to make some sensible choices what
    // to load and what not to load.
    const STEP::ListOf< STEP::Lazy< IfcRepresentation >, 1, 0 >& src = el.Representation.Get()->Representations;
    std::vector<const IfcRepresentation*> repr_ordered(src.size());
    std::copy(src.begin(),src.end(),repr_ordered.begin());
    std::sort(repr_ordered.begin(),repr_ordered.end(),RateRepresentationPredicate());
    for(const IfcRepresentation* repr : repr_ordered) {
        bool res = false;
        for(const IfcRepresentationItem& item : repr->Items) {
            if(const IfcMappedItem* const geo = item.ToPtr<IfcMappedItem>()) {
                res = ProcessMappedItem(*geo,nd,subnodes,matid,conv) || res;
            }
            else {
                res = ProcessRepresentationItem(item,matid,meshes,conv) || res;
            }
        }
        // if we got something meaningful at this point, skip any further representations
        if(res) {
            break;
        }
    }
    AssignAddedMeshes(meshes,nd,conv);
}

typedef std::map<std::string, std::string> Metadata;

// ------------------------------------------------------------------------------------------------
void ProcessMetadata(const ListOf< Lazy< IfcProperty >, 1, 0 >& set, ConversionData& conv, Metadata& properties,
    const std::string& prefix = "",
    unsigned int nest = 0)
{
    for(const IfcProperty& property : set) {
        const std::string& key = prefix.length() > 0 ? (prefix + "." + property.Name) : property.Name;
        if (const IfcPropertySingleValue* const singleValue = property.ToPtr<IfcPropertySingleValue>()) {
            if (singleValue->NominalValue) {
                if (const EXPRESS::STRING* str = singleValue->NominalValue.Get()->ToPtr<EXPRESS::STRING>()) {
                    std::string value = static_cast<std::string>(*str);
                    properties[key]=value;
                }
                else if (const EXPRESS::REAL* val = singleValue->NominalValue.Get()->ToPtr<EXPRESS::REAL>()) {
                    float value = static_cast<float>(*val);
                    std::stringstream s;
                    s << value;
                    properties[key]=s.str();
                }
                else if (const EXPRESS::INTEGER* val = singleValue->NominalValue.Get()->ToPtr<EXPRESS::INTEGER>()) {
                    int64_t value = static_cast<int64_t>(*val);
                    std::stringstream s;
                    s << value;
                    properties[key]=s.str();
                }
            }
        }
        else if (const IfcPropertyListValue* const listValue = property.ToPtr<IfcPropertyListValue>()) {
            std::stringstream ss;
            ss << "[";
            unsigned index=0;
            for(const IfcValue::Out& v : listValue->ListValues) {
                if (!v) continue;
                if (const EXPRESS::STRING* str = v->ToPtr<EXPRESS::STRING>()) {
                    std::string value = static_cast<std::string>(*str);
                    ss << "'" << value << "'";
                }
                else if (const EXPRESS::REAL* val = v->ToPtr<EXPRESS::REAL>()) {
                    float value = static_cast<float>(*val);
                    ss << value;
                }
                else if (const EXPRESS::INTEGER* val = v->ToPtr<EXPRESS::INTEGER>()) {
                    int64_t value = static_cast<int64_t>(*val);
                    ss << value;
                }
                if (index+1<listValue->ListValues.size()) {
                    ss << ",";
                }
                index++;
            }
            ss << "]";
            properties[key]=ss.str();
        }
        else if (const IfcComplexProperty* const complexProp = property.ToPtr<IfcComplexProperty>()) {
            if(nest > 2) { // mostly arbitrary limit to prevent stack overflow vulnerabilities
                IFCImporter::LogError("maximum nesting level for IfcComplexProperty reached, skipping this property.");
            }
            else {
                ProcessMetadata(complexProp->HasProperties, conv, properties, key, nest + 1);
            }
        }
        else {
            properties[key]="";
        }
    }
}


// ------------------------------------------------------------------------------------------------
void ProcessMetadata(uint64_t relDefinesByPropertiesID, ConversionData& conv, Metadata& properties)
{
    if (const IfcRelDefinesByProperties* const pset = conv.db.GetObject(relDefinesByPropertiesID)->ToPtr<IfcRelDefinesByProperties>()) {
        if (const IfcPropertySet* const set = conv.db.GetObject(pset->RelatingPropertyDefinition->GetID())->ToPtr<IfcPropertySet>()) {
            ProcessMetadata(set->HasProperties, conv, properties);
        }
    }
}

// ------------------------------------------------------------------------------------------------
aiNode* ProcessSpatialStructure(aiNode* parent, const IfcProduct& el, ConversionData& conv, std::vector<TempOpening>* collect_openings = NULL)
{
    const STEP::DB::RefMap& refs = conv.db.GetRefs();

    // skip over space and annotation nodes - usually, these have no meaning in Assimp's context
    bool skipGeometry = false;
    if(conv.settings.skipSpaceRepresentations) {
        if(el.ToPtr<IfcSpace>()) {
            IFCImporter::LogDebug("skipping IfcSpace entity due to importer settings");
            skipGeometry = true;
        }
    }

    if(conv.settings.skipAnnotations) {
        if(el.ToPtr<IfcAnnotation>()) {
            IFCImporter::LogDebug("skipping IfcAnnotation entity due to importer settings");
            return NULL;
        }
    }

    // add an output node for this spatial structure
    std::unique_ptr<aiNode> nd(new aiNode());
    nd->mName.Set(el.GetClassName()+"_"+(el.Name?el.Name.Get():"Unnamed")+"_"+el.GlobalId);
    nd->mParent = parent;

    conv.already_processed.insert(el.GetID());

    // check for node metadata
    STEP::DB::RefMapRange children = refs.equal_range(el.GetID());
    if (children.first!=refs.end()) {
        Metadata properties;
        if (children.first==children.second) {
            // handles single property set
            ProcessMetadata((*children.first).second, conv, properties);
        }
        else {
            // handles multiple property sets (currently all property sets are merged,
            // which may not be the best solution in the long run)
            for (STEP::DB::RefMap::const_iterator it=children.first; it!=children.second; ++it) {
                ProcessMetadata((*it).second, conv, properties);
            }
        }

        if (!properties.empty()) {
<<<<<<< HEAD
            aiMetadata* data = new aiMetadata();
            data->mNumProperties = static_cast<unsigned int>(properties.size());
            data->mKeys = new aiString[data->mNumProperties]();
            data->mValues = new aiMetadataEntry[data->mNumProperties]();

            unsigned int index = 0;
            for(const Metadata::value_type& kv : properties)
                data->Set(index++, kv.first, aiString(kv.second));

=======
            aiMetadata* data = aiMetadata::Alloc( properties.size() );
            unsigned int index( 0 );
            for ( const Metadata::value_type& kv : properties ) {
                data->Set( index++, kv.first, aiString( kv.second ) );
            }
>>>>>>> ba2f377b
            nd->mMetaData = data;
        }
    }

    if(el.ObjectPlacement) {
        ResolveObjectPlacement(nd->mTransformation,el.ObjectPlacement.Get(),conv);
    }

    std::vector<TempOpening> openings;

    IfcMatrix4 myInv;
    bool didinv = false;

    // convert everything contained directly within this structure,
    // this may result in more nodes.
    std::vector< aiNode* > subnodes;
    try {
        // locate aggregates and 'contained-in-here'-elements of this spatial structure and add them in recursively
        // on our way, collect openings in *this* element
        STEP::DB::RefMapRange range = refs.equal_range(el.GetID());

        for(STEP::DB::RefMapRange range2 = range; range2.first != range.second; ++range2.first) {
            // skip over meshes that have already been processed before. This is strictly necessary
            // because the reverse indices also include references contained in argument lists and
            // therefore every element has a back-reference hold by its parent.
            if (conv.already_processed.find((*range2.first).second) != conv.already_processed.end()) {
                continue;
            }
            const STEP::LazyObject& obj = conv.db.MustGetObject((*range2.first).second);

            // handle regularly-contained elements
            if(const IfcRelContainedInSpatialStructure* const cont = obj->ToPtr<IfcRelContainedInSpatialStructure>()) {
                if(cont->RelatingStructure->GetID() != el.GetID()) {
                    continue;
                }
                for(const IfcProduct& pro : cont->RelatedElements) {
                    if(pro.ToPtr<IfcOpeningElement>()) {
                        // IfcOpeningElement is handled below. Sadly we can't use it here as is:
                        // The docs say that opening elements are USUALLY attached to building storey,
                        // but we want them for the building elements to which they belong.
                        continue;
                    }

                    aiNode* const ndnew = ProcessSpatialStructure(nd.get(),pro,conv,NULL);
                    if(ndnew) {
                        subnodes.push_back( ndnew );
                    }
                }
            }
            // handle openings, which we collect in a list rather than adding them to the node graph
            else if(const IfcRelVoidsElement* const fills = obj->ToPtr<IfcRelVoidsElement>()) {
                if(fills->RelatingBuildingElement->GetID() == el.GetID()) {
                    const IfcFeatureElementSubtraction& open = fills->RelatedOpeningElement;

                    // move opening elements to a separate node since they are semantically different than elements that are just 'contained'
                    std::unique_ptr<aiNode> nd_aggr(new aiNode());
                    nd_aggr->mName.Set("$RelVoidsElement");
                    nd_aggr->mParent = nd.get();

                    nd_aggr->mTransformation = nd->mTransformation;

                    std::vector<TempOpening> openings_local;
                    aiNode* const ndnew = ProcessSpatialStructure( nd_aggr.get(),open, conv,&openings_local);
                    if (ndnew) {

                        nd_aggr->mNumChildren = 1;
                        nd_aggr->mChildren = new aiNode*[1]();


                        nd_aggr->mChildren[0] = ndnew;

                        if(openings_local.size()) {
                            if (!didinv) {
                                myInv = aiMatrix4x4(nd->mTransformation ).Inverse();
                                didinv = true;
                            }

                            // we need all openings to be in the local space of *this* node, so transform them
                            for(TempOpening& op :openings_local) {
                                op.Transform( myInv*nd_aggr->mChildren[0]->mTransformation);
                                openings.push_back(op);
                            }
                        }
                        subnodes.push_back( nd_aggr.release() );
                    }
                }
            }
        }

        for(;range.first != range.second; ++range.first) {
            // see note in loop above
            if (conv.already_processed.find((*range.first).second) != conv.already_processed.end()) {
                continue;
            }
            if(const IfcRelAggregates* const aggr = conv.db.GetObject((*range.first).second)->ToPtr<IfcRelAggregates>()) {
                if(aggr->RelatingObject->GetID() != el.GetID()) {
                    continue;
                }

                // move aggregate elements to a separate node since they are semantically different than elements that are just 'contained'
                std::unique_ptr<aiNode> nd_aggr(new aiNode());
                nd_aggr->mName.Set("$RelAggregates");
                nd_aggr->mParent = nd.get();

                nd_aggr->mTransformation = nd->mTransformation;

                nd_aggr->mChildren = new aiNode*[aggr->RelatedObjects.size()]();
                for(const IfcObjectDefinition& def : aggr->RelatedObjects) {
                    if(const IfcProduct* const prod = def.ToPtr<IfcProduct>()) {

                        aiNode* const ndnew = ProcessSpatialStructure(nd_aggr.get(),*prod,conv,NULL);
                        if(ndnew) {
                            nd_aggr->mChildren[nd_aggr->mNumChildren++] = ndnew;
                        }
                    }
                }

                subnodes.push_back( nd_aggr.release() );
            }
        }

        conv.collect_openings = collect_openings;
        if(!conv.collect_openings) {
            conv.apply_openings = &openings;
        }

        if (!skipGeometry) {
          ProcessProductRepresentation(el,nd.get(),subnodes,conv);
          conv.apply_openings = conv.collect_openings = NULL;
        }

        if (subnodes.size()) {
            nd->mChildren = new aiNode*[subnodes.size()]();
            for(aiNode* nd2 : subnodes) {
                nd->mChildren[nd->mNumChildren++] = nd2;
                nd2->mParent = nd.get();
            }
        }
    }
    catch(...) {
        // it hurts, but I don't want to pull boost::ptr_vector into -noboost only for these few spots here
        std::for_each(subnodes.begin(),subnodes.end(),delete_fun<aiNode>());
        throw;
    }

    ai_assert(conv.already_processed.find(el.GetID()) != conv.already_processed.end());
    conv.already_processed.erase(conv.already_processed.find(el.GetID()));
    return nd.release();
}

// ------------------------------------------------------------------------------------------------
void ProcessSpatialStructures(ConversionData& conv)
{
    // XXX add support for multiple sites (i.e. IfcSpatialStructureElements with composition == COMPLEX)


    // process all products in the file. it is reasonable to assume that a
    // file that is relevant for us contains at least a site or a building.
    const STEP::DB::ObjectMapByType& map = conv.db.GetObjectsByType();

    ai_assert(map.find("ifcsite") != map.end());
    const STEP::DB::ObjectSet* range = &map.find("ifcsite")->second;

    if (range->empty()) {
        ai_assert(map.find("ifcbuilding") != map.end());
        range = &map.find("ifcbuilding")->second;
        if (range->empty()) {
            // no site, no building -  fail;
            IFCImporter::ThrowException("no root element found (expected IfcBuilding or preferably IfcSite)");
        }
    }


    for(const STEP::LazyObject* lz : *range) {
        const IfcSpatialStructureElement* const prod = lz->ToPtr<IfcSpatialStructureElement>();
        if(!prod) {
            continue;
        }
        IFCImporter::LogDebug("looking at spatial structure `" + (prod->Name ? prod->Name.Get() : "unnamed") + "`" + (prod->ObjectType? " which is of type " + prod->ObjectType.Get():""));

        // the primary site is referenced by an IFCRELAGGREGATES element which assigns it to the IFCPRODUCT
        const STEP::DB::RefMap& refs = conv.db.GetRefs();
        STEP::DB::RefMapRange range = refs.equal_range(conv.proj.GetID());
        for(;range.first != range.second; ++range.first) {
            if(const IfcRelAggregates* const aggr = conv.db.GetObject((*range.first).second)->ToPtr<IfcRelAggregates>()) {

                for(const IfcObjectDefinition& def : aggr->RelatedObjects) {
                    // comparing pointer values is not sufficient, we would need to cast them to the same type first
                    // as there is multiple inheritance in the game.
                    if (def.GetID() == prod->GetID()) {
                        IFCImporter::LogDebug("selecting this spatial structure as root structure");
                        // got it, this is the primary site.
                        conv.out->mRootNode = ProcessSpatialStructure(NULL,*prod,conv,NULL);
                        return;
                    }
                }

            }
        }
    }


    IFCImporter::LogWarn("failed to determine primary site element, taking the first IfcSite");
    for(const STEP::LazyObject* lz : *range) {
        const IfcSpatialStructureElement* const prod = lz->ToPtr<IfcSpatialStructureElement>();
        if(!prod) {
            continue;
        }

        conv.out->mRootNode = ProcessSpatialStructure(NULL,*prod,conv,NULL);
        return;
    }

    IFCImporter::ThrowException("failed to determine primary site element");
}

// ------------------------------------------------------------------------------------------------
void MakeTreeRelative(aiNode* start, const aiMatrix4x4& combined)
{
    // combined is the parent's absolute transformation matrix
    const aiMatrix4x4 old = start->mTransformation;

    if (!combined.IsIdentity()) {
        start->mTransformation = aiMatrix4x4(combined).Inverse() * start->mTransformation;
    }

    // All nodes store absolute transformations right now, so we need to make them relative
    for (unsigned int i = 0; i < start->mNumChildren; ++i) {
        MakeTreeRelative(start->mChildren[i],old);
    }
}

// ------------------------------------------------------------------------------------------------
void MakeTreeRelative(ConversionData& conv)
{
    MakeTreeRelative(conv.out->mRootNode,IfcMatrix4());
}

} // !anon



#endif<|MERGE_RESOLUTION|>--- conflicted
+++ resolved
@@ -707,23 +707,11 @@
         }
 
         if (!properties.empty()) {
-<<<<<<< HEAD
-            aiMetadata* data = new aiMetadata();
-            data->mNumProperties = static_cast<unsigned int>(properties.size());
-            data->mKeys = new aiString[data->mNumProperties]();
-            data->mValues = new aiMetadataEntry[data->mNumProperties]();
-
-            unsigned int index = 0;
-            for(const Metadata::value_type& kv : properties)
-                data->Set(index++, kv.first, aiString(kv.second));
-
-=======
-            aiMetadata* data = aiMetadata::Alloc( properties.size() );
+            aiMetadata* data = aiMetadata::Alloc( static_cast<unsigned int>(properties.size()) );
             unsigned int index( 0 );
             for ( const Metadata::value_type& kv : properties ) {
                 data->Set( index++, kv.first, aiString( kv.second ) );
             }
->>>>>>> ba2f377b
             nd->mMetaData = data;
         }
     }
