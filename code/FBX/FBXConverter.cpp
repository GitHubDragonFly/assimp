/*
Open Asset Import Library (assimp)
----------------------------------------------------------------------

Copyright (c) 2006-2020, assimp team

All rights reserved.

Redistribution and use of this software in source and binary forms,
with or without modification, are permitted provided that the
following conditions are met:

* Redistributions of source code must retain the above
  copyright notice, this list of conditions and the
  following disclaimer.

* Redistributions in binary form must reproduce the above
  copyright notice, this list of conditions and the
  following disclaimer in the documentation and/or other
  materials provided with the distribution.

* Neither the name of the assimp team, nor the names of its
  contributors may be used to endorse or promote products
  derived from this software without specific prior
  written permission of the assimp team.

THIS SOFTWARE IS PROVIDED BY THE COPYRIGHT HOLDERS AND CONTRIBUTORS
"AS IS" AND ANY EXPRESS OR IMPLIED WARRANTIES, INCLUDING, BUT NOT
LIMITED TO, THE IMPLIED WARRANTIES OF MERCHANTABILITY AND FITNESS FOR
A PARTICULAR PURPOSE ARE DISCLAIMED. IN NO EVENT SHALL THE COPYRIGHT
OWNER OR CONTRIBUTORS BE LIABLE FOR ANY DIRECT, INDIRECT, INCIDENTAL,
SPECIAL, EXEMPLARY, OR CONSEQUENTIAL DAMAGES (INCLUDING, BUT NOT
LIMITED TO, PROCUREMENT OF SUBSTITUTE GOODS OR SERVICES; LOSS OF USE,
DATA, OR PROFITS; OR BUSINESS INTERRUPTION) HOWEVER CAUSED AND ON ANY
THEORY OF LIABILITY, WHETHER IN CONTRACT, STRICT LIABILITY, OR TORT
(INCLUDING NEGLIGENCE OR OTHERWISE) ARISING IN ANY WAY OUT OF THE USE
OF THIS SOFTWARE, EVEN IF ADVISED OF THE POSSIBILITY OF SUCH DAMAGE.

----------------------------------------------------------------------
*/

/** @file  FBXConverter.cpp
 *  @brief Implementation of the FBX DOM -> aiScene converter
 */

#ifndef ASSIMP_BUILD_NO_FBX_IMPORTER

#include "FBXConverter.h"
#include "FBXDocument.h"
#include "FBXImporter.h"
#include "FBXMeshGeometry.h"
#include "FBXParser.h"
#include "FBXProperties.h"
#include "FBXUtil.h"

#include <assimp/MathFunctions.h>
#include <assimp/StringComparison.h>

#include <assimp/scene.h>

#include <assimp/CreateAnimMesh.h>
#include <assimp/StringUtils.h>
#include <assimp/commonMetaData.h>

#include <stdlib.h>
#include <cstdint>
#include <iomanip>
#include <iostream>
#include <iterator>
#include <memory>
#include <sstream>
#include <tuple>
#include <vector>

namespace Assimp {
namespace FBX {

using namespace Util;

#define MAGIC_NODE_TAG "_$AssimpFbx$"

#define CONVERT_FBX_TIME(time) static_cast<double>(time) / 46186158000LL

FBXConverter::FBXConverter(aiScene *out, const Document &doc, bool removeEmptyBones) :
        defaultMaterialIndex(),
        mMeshes(),
        lights(),
        cameras(),
        textures(),
        materials_converted(),
        textures_converted(),
        meshes_converted(),
        node_anim_chain_bits(),
        mNodeNames(),
        anim_fps(),
        mSceneOut(out),
        doc(doc),
        mRemoveEmptyBones(removeEmptyBones) {
    // animations need to be converted first since this will
    // populate the node_anim_chain_bits map, which is needed
    // to determine which nodes need to be generated.
    ConvertAnimations();
    // Embedded textures in FBX could be connected to nothing but to itself,
    // for instance Texture -> Video connection only but not to the main graph,
    // The idea here is to traverse all objects to find these Textures and convert them,
    // so later during material conversion it will find converted texture in the textures_converted array.
    if (doc.Settings().readTextures) {
        ConvertOrphantEmbeddedTextures();
    }
    ConvertRootNode();

    if (doc.Settings().readAllMaterials) {
        // unfortunately this means we have to evaluate all objects
        for (const ObjectMap::value_type &v : doc.Objects()) {

            const Object *ob = v.second->Get();
            if (!ob) {
                continue;
            }

            const Material *mat = dynamic_cast<const Material *>(ob);
            if (mat) {

                if (materials_converted.find(mat) == materials_converted.end()) {
                    ConvertMaterial(*mat, 0);
                }
            }
        }
    }

    ConvertGlobalSettings();
    TransferDataToScene();

    // if we didn't read any meshes set the AI_SCENE_FLAGS_INCOMPLETE
    // to make sure the scene passes assimp's validation. FBX files
    // need not contain geometry (i.e. camera animations, raw armatures).
    if (out->mNumMeshes == 0) {
        out->mFlags |= AI_SCENE_FLAGS_INCOMPLETE;
    }
}

FBXConverter::~FBXConverter() {
    std::for_each(mMeshes.begin(), mMeshes.end(), Util::delete_fun<aiMesh>());
    std::for_each(materials.begin(), materials.end(), Util::delete_fun<aiMaterial>());
    std::for_each(animations.begin(), animations.end(), Util::delete_fun<aiAnimation>());
    std::for_each(lights.begin(), lights.end(), Util::delete_fun<aiLight>());
    std::for_each(cameras.begin(), cameras.end(), Util::delete_fun<aiCamera>());
    std::for_each(textures.begin(), textures.end(), Util::delete_fun<aiTexture>());
}

void FBXConverter::ConvertRootNode() {
    mSceneOut->mRootNode = new aiNode();
    std::string unique_name;
    GetUniqueName("RootNode", unique_name);
    mSceneOut->mRootNode->mName.Set(unique_name);

    // root has ID 0
    ConvertNodes(0L, mSceneOut->mRootNode, mSceneOut->mRootNode);
}

static std::string getAncestorBaseName(const aiNode *node) {
    const char *nodeName = nullptr;
    size_t length = 0;
    while (node && (!nodeName || length == 0)) {
        nodeName = node->mName.C_Str();
        length = node->mName.length;
        node = node->mParent;
    }

    if (!nodeName || length == 0) {
        return {};
    }
    // could be std::string_view if c++17 available
    return std::string(nodeName, length);
}

// Make unique name
std::string FBXConverter::MakeUniqueNodeName(const Model *const model, const aiNode &parent) {
    std::string original_name = FixNodeName(model->Name());
    if (original_name.empty()) {
        original_name = getAncestorBaseName(&parent);
    }
    std::string unique_name;
    GetUniqueName(original_name, unique_name);
    return unique_name;
}

/// todo: pre-build node hierarchy
/// todo: get bone from stack
/// todo: make map of aiBone* to aiNode*
/// then update convert clusters to the new format
void FBXConverter::ConvertNodes(uint64_t id, aiNode *parent, aiNode *root_node) {
    const std::vector<const Connection *> &conns = doc.GetConnectionsByDestinationSequenced(id, "Model");

    std::vector<aiNode *> nodes;
    nodes.reserve(conns.size());

    std::vector<aiNode *> nodes_chain;
    std::vector<aiNode *> post_nodes_chain;

    try {
        for (const Connection *con : conns) {
            // ignore object-property links
            if (con->PropertyName().length()) {
                // really important we document why this is ignored.
                FBXImporter::LogInfo("ignoring property link - no docs on why this is ignored");
                continue; //?
            }

            // convert connection source object into Object base class
            const Object *const object = con->SourceObject();
            if (nullptr == object) {
                FBXImporter::LogError("failed to convert source object for Model link");
                continue;
            }

            // FBX Model::Cube, Model::Bone001, etc elements
            // This detects if we can cast the object into this model structure.
            const Model *const model = dynamic_cast<const Model *>(object);

            if (nullptr != model) {
                nodes_chain.clear();
                post_nodes_chain.clear();

                aiMatrix4x4 new_abs_transform = parent->mTransformation;
                std::string node_name = FixNodeName(model->Name());
                // even though there is only a single input node, the design of
                // assimp (or rather: the complicated transformation chain that
                // is employed by fbx) means that we may need multiple aiNode's
                // to represent a fbx node's transformation.

                // generate node transforms - this includes pivot data
                // if need_additional_node is true then you t
                const bool need_additional_node = GenerateTransformationNodeChain(*model, node_name, nodes_chain, post_nodes_chain);

                // assert that for the current node we must have at least a single transform
                ai_assert(nodes_chain.size());

                if (need_additional_node) {
                    nodes_chain.push_back(new aiNode(node_name));
                }

                //setup metadata on newest node
                SetupNodeMetadata(*model, *nodes_chain.back());

                // link all nodes in a row
                aiNode *last_parent = parent;
                for (aiNode *child : nodes_chain) {
                    ai_assert(child);

                    if (last_parent != parent) {
                        last_parent->mNumChildren = 1;
                        last_parent->mChildren = new aiNode *[1];
                        last_parent->mChildren[0] = child;
                    }

                    child->mParent = last_parent;
                    last_parent = child;

                    new_abs_transform *= child->mTransformation;
                }

                // attach geometry
                ConvertModel(*model, nodes_chain.back(), root_node, new_abs_transform);

                // check if there will be any child nodes
                const std::vector<const Connection *> &child_conns = doc.GetConnectionsByDestinationSequenced(model->ID(), "Model");

                // if so, link the geometric transform inverse nodes
                // before we attach any child nodes
                if (child_conns.size()) {
                    for (aiNode *postnode : post_nodes_chain) {
                        ai_assert(postnode);

                        if (last_parent != parent) {
                            last_parent->mNumChildren = 1;
                            last_parent->mChildren = new aiNode *[1];
                            last_parent->mChildren[0] = postnode;
                        }

                        postnode->mParent = last_parent;
                        last_parent = postnode;

                        new_abs_transform *= postnode->mTransformation;
                    }
                } else {
                    // free the nodes we allocated as we don't need them
                    Util::delete_fun<aiNode> deleter;
                    std::for_each(
                            post_nodes_chain.begin(),
                            post_nodes_chain.end(),
                            deleter);
                }

                // recursion call - child nodes
                ConvertNodes(model->ID(), last_parent, root_node);

                if (doc.Settings().readLights) {
                    ConvertLights(*model, node_name);
                }

                if (doc.Settings().readCameras) {
                    ConvertCameras(*model, node_name);
                }

                nodes.push_back(nodes_chain.front());
                nodes_chain.clear();
            }
        }

        if (nodes.size()) {
            parent->mChildren = new aiNode *[nodes.size()]();
            parent->mNumChildren = static_cast<unsigned int>(nodes.size());

            std::swap_ranges(nodes.begin(), nodes.end(), parent->mChildren);
        } else {
            parent->mNumChildren = 0;
            parent->mChildren = nullptr;
        }

    } catch (std::exception &) {
        Util::delete_fun<aiNode> deleter;
        std::for_each(nodes.begin(), nodes.end(), deleter);
        std::for_each(nodes_chain.begin(), nodes_chain.end(), deleter);
        std::for_each(post_nodes_chain.begin(), post_nodes_chain.end(), deleter);
    }
}

void FBXConverter::ConvertLights(const Model &model, const std::string &orig_name) {
    const std::vector<const NodeAttribute *> &node_attrs = model.GetAttributes();
    for (const NodeAttribute *attr : node_attrs) {
        const Light *const light = dynamic_cast<const Light *>(attr);
        if (light) {
            ConvertLight(*light, orig_name);
        }
    }
}

void FBXConverter::ConvertCameras(const Model &model, const std::string &orig_name) {
    const std::vector<const NodeAttribute *> &node_attrs = model.GetAttributes();
    for (const NodeAttribute *attr : node_attrs) {
        const Camera *const cam = dynamic_cast<const Camera *>(attr);
        if (cam) {
            ConvertCamera(*cam, orig_name);
        }
    }
}

void FBXConverter::ConvertLight(const Light &light, const std::string &orig_name) {
    lights.push_back(new aiLight());
    aiLight *const out_light = lights.back();

    out_light->mName.Set(orig_name);

    const float intensity = light.Intensity() / 100.0f;
    const aiVector3D &col = light.Color();

    out_light->mColorDiffuse = aiColor3D(col.x, col.y, col.z);
    out_light->mColorDiffuse.r *= intensity;
    out_light->mColorDiffuse.g *= intensity;
    out_light->mColorDiffuse.b *= intensity;

    out_light->mColorSpecular = out_light->mColorDiffuse;

    //lights are defined along negative y direction
    out_light->mPosition = aiVector3D(0.0f);
    out_light->mDirection = aiVector3D(0.0f, -1.0f, 0.0f);
    out_light->mUp = aiVector3D(0.0f, 0.0f, -1.0f);

    switch (light.LightType()) {
        case Light::Type_Point:
            out_light->mType = aiLightSource_POINT;
            break;

        case Light::Type_Directional:
            out_light->mType = aiLightSource_DIRECTIONAL;
            break;

        case Light::Type_Spot:
            out_light->mType = aiLightSource_SPOT;
            out_light->mAngleOuterCone = AI_DEG_TO_RAD(light.OuterAngle());
            out_light->mAngleInnerCone = AI_DEG_TO_RAD(light.InnerAngle());
            break;

        case Light::Type_Area:
            FBXImporter::LogWarn("cannot represent area light, set to UNDEFINED");
            out_light->mType = aiLightSource_UNDEFINED;
            break;

        case Light::Type_Volume:
            FBXImporter::LogWarn("cannot represent volume light, set to UNDEFINED");
            out_light->mType = aiLightSource_UNDEFINED;
            break;
        default:
            ai_assert(false);
    }

    float decay = light.DecayStart();
    switch (light.DecayType()) {
        case Light::Decay_None:
            out_light->mAttenuationConstant = decay;
            out_light->mAttenuationLinear = 0.0f;
            out_light->mAttenuationQuadratic = 0.0f;
            break;
        case Light::Decay_Linear:
            out_light->mAttenuationConstant = 0.0f;
            out_light->mAttenuationLinear = 2.0f / decay;
            out_light->mAttenuationQuadratic = 0.0f;
            break;
        case Light::Decay_Quadratic:
            out_light->mAttenuationConstant = 0.0f;
            out_light->mAttenuationLinear = 0.0f;
            out_light->mAttenuationQuadratic = 2.0f / (decay * decay);
            break;
        case Light::Decay_Cubic:
            FBXImporter::LogWarn("cannot represent cubic attenuation, set to Quadratic");
            out_light->mAttenuationQuadratic = 1.0f;
            break;
        default:
            ai_assert(false);
            break;
    }
}

void FBXConverter::ConvertCamera(const Camera &cam, const std::string &orig_name) {
    cameras.push_back(new aiCamera());
    aiCamera *const out_camera = cameras.back();

    out_camera->mName.Set(orig_name);

    out_camera->mAspect = cam.AspectWidth() / cam.AspectHeight();

    out_camera->mPosition = aiVector3D(0.0f);
    out_camera->mLookAt = aiVector3D(1.0f, 0.0f, 0.0f);
    out_camera->mUp = aiVector3D(0.0f, 1.0f, 0.0f);

    out_camera->mHorizontalFOV = AI_DEG_TO_RAD(cam.FieldOfView());

    out_camera->mClipPlaneNear = cam.NearPlane();
    out_camera->mClipPlaneFar = cam.FarPlane();

    out_camera->mHorizontalFOV = AI_DEG_TO_RAD(cam.FieldOfView());
    out_camera->mClipPlaneNear = cam.NearPlane();
    out_camera->mClipPlaneFar = cam.FarPlane();
}

void FBXConverter::GetUniqueName(const std::string &name, std::string &uniqueName) {
    uniqueName = name;
    auto it_pair = mNodeNames.insert({ name, 0 }); // duplicate node name instance count
    unsigned int &i = it_pair.first->second;
    while (!it_pair.second) {
        i++;
        std::ostringstream ext;
        ext << name << std::setfill('0') << std::setw(3) << i;
        uniqueName = ext.str();
        it_pair = mNodeNames.insert({ uniqueName, 0 });
    }
}

const char *FBXConverter::NameTransformationComp(TransformationComp comp) {
    switch (comp) {
        case TransformationComp_Translation:
            return "Translation";
        case TransformationComp_RotationOffset:
            return "RotationOffset";
        case TransformationComp_RotationPivot:
            return "RotationPivot";
        case TransformationComp_PreRotation:
            return "PreRotation";
        case TransformationComp_Rotation:
            return "Rotation";
        case TransformationComp_PostRotation:
            return "PostRotation";
        case TransformationComp_RotationPivotInverse:
            return "RotationPivotInverse";
        case TransformationComp_ScalingOffset:
            return "ScalingOffset";
        case TransformationComp_ScalingPivot:
            return "ScalingPivot";
        case TransformationComp_Scaling:
            return "Scaling";
        case TransformationComp_ScalingPivotInverse:
            return "ScalingPivotInverse";
        case TransformationComp_GeometricScaling:
            return "GeometricScaling";
        case TransformationComp_GeometricRotation:
            return "GeometricRotation";
        case TransformationComp_GeometricTranslation:
            return "GeometricTranslation";
        case TransformationComp_GeometricScalingInverse:
            return "GeometricScalingInverse";
        case TransformationComp_GeometricRotationInverse:
            return "GeometricRotationInverse";
        case TransformationComp_GeometricTranslationInverse:
            return "GeometricTranslationInverse";
        case TransformationComp_MAXIMUM: // this is to silence compiler warnings
        default:
            break;
    }

    ai_assert(false);

    return nullptr;
}

const char *FBXConverter::NameTransformationCompProperty(TransformationComp comp) {
    switch (comp) {
        case TransformationComp_Translation:
            return "Lcl Translation";
        case TransformationComp_RotationOffset:
            return "RotationOffset";
        case TransformationComp_RotationPivot:
            return "RotationPivot";
        case TransformationComp_PreRotation:
            return "PreRotation";
        case TransformationComp_Rotation:
            return "Lcl Rotation";
        case TransformationComp_PostRotation:
            return "PostRotation";
        case TransformationComp_RotationPivotInverse:
            return "RotationPivotInverse";
        case TransformationComp_ScalingOffset:
            return "ScalingOffset";
        case TransformationComp_ScalingPivot:
            return "ScalingPivot";
        case TransformationComp_Scaling:
            return "Lcl Scaling";
        case TransformationComp_ScalingPivotInverse:
            return "ScalingPivotInverse";
        case TransformationComp_GeometricScaling:
            return "GeometricScaling";
        case TransformationComp_GeometricRotation:
            return "GeometricRotation";
        case TransformationComp_GeometricTranslation:
            return "GeometricTranslation";
        case TransformationComp_GeometricScalingInverse:
            return "GeometricScalingInverse";
        case TransformationComp_GeometricRotationInverse:
            return "GeometricRotationInverse";
        case TransformationComp_GeometricTranslationInverse:
            return "GeometricTranslationInverse";
        case TransformationComp_MAXIMUM: // this is to silence compiler warnings
            break;
    }

    ai_assert(false);

    return nullptr;
}

aiVector3D FBXConverter::TransformationCompDefaultValue(TransformationComp comp) {
    // XXX a neat way to solve the never-ending special cases for scaling
    // would be to do everything in log space!
    return comp == TransformationComp_Scaling ? aiVector3D(1.f, 1.f, 1.f) : aiVector3D();
}

void FBXConverter::GetRotationMatrix(Model::RotOrder mode, const aiVector3D &rotation, aiMatrix4x4 &out) {
    if (mode == Model::RotOrder_SphericXYZ) {
        FBXImporter::LogError("Unsupported RotationMode: SphericXYZ");
        out = aiMatrix4x4();
        return;
    }

    const float angle_epsilon = Math::getEpsilon<float>();

    out = aiMatrix4x4();

    bool is_id[3] = { true, true, true };

    aiMatrix4x4 temp[3];
    if (std::fabs(rotation.z) > angle_epsilon) {
        aiMatrix4x4::RotationZ(AI_DEG_TO_RAD(rotation.z), temp[2]);
        is_id[2] = false;
    }
    if (std::fabs(rotation.y) > angle_epsilon) {
        aiMatrix4x4::RotationY(AI_DEG_TO_RAD(rotation.y), temp[1]);
        is_id[1] = false;
    }
    if (std::fabs(rotation.x) > angle_epsilon) {
        aiMatrix4x4::RotationX(AI_DEG_TO_RAD(rotation.x), temp[0]);
        is_id[0] = false;
    }

    int order[3] = { -1, -1, -1 };

    // note: rotation order is inverted since we're left multiplying as is usual in assimp
    switch (mode) {
        case Model::RotOrder_EulerXYZ:
            order[0] = 2;
            order[1] = 1;
            order[2] = 0;
            break;

        case Model::RotOrder_EulerXZY:
            order[0] = 1;
            order[1] = 2;
            order[2] = 0;
            break;

        case Model::RotOrder_EulerYZX:
            order[0] = 0;
            order[1] = 2;
            order[2] = 1;
            break;

        case Model::RotOrder_EulerYXZ:
            order[0] = 2;
            order[1] = 0;
            order[2] = 1;
            break;

        case Model::RotOrder_EulerZXY:
            order[0] = 1;
            order[1] = 0;
            order[2] = 2;
            break;

        case Model::RotOrder_EulerZYX:
            order[0] = 0;
            order[1] = 1;
            order[2] = 2;
            break;

        default:
            ai_assert(false);
            break;
    }

    ai_assert(order[0] >= 0);
    ai_assert(order[0] <= 2);
    ai_assert(order[1] >= 0);
    ai_assert(order[1] <= 2);
    ai_assert(order[2] >= 0);
    ai_assert(order[2] <= 2);

    if (!is_id[order[0]]) {
        out = temp[order[0]];
    }

    if (!is_id[order[1]]) {
        out = out * temp[order[1]];
    }

    if (!is_id[order[2]]) {
        out = out * temp[order[2]];
    }
}

bool FBXConverter::NeedsComplexTransformationChain(const Model &model) {
    const PropertyTable &props = model.Props();
    bool ok;

    const float zero_epsilon = 1e-6f;
    const aiVector3D all_ones(1.0f, 1.0f, 1.0f);
    for (size_t i = 0; i < TransformationComp_MAXIMUM; ++i) {
        const TransformationComp comp = static_cast<TransformationComp>(i);

        if (comp == TransformationComp_Rotation || comp == TransformationComp_Scaling || comp == TransformationComp_Translation) {
            continue;
        }

        bool scale_compare = (comp == TransformationComp_GeometricScaling || comp == TransformationComp_Scaling);

        const aiVector3D &v = PropertyGet<aiVector3D>(props, NameTransformationCompProperty(comp), ok);
        if (ok && scale_compare) {
            if ((v - all_ones).SquareLength() > zero_epsilon) {
                return true;
            }
        } else if (ok) {
            if (v.SquareLength() > zero_epsilon) {
                return true;
            }
        }
    }

    return false;
}

std::string FBXConverter::NameTransformationChainNode(const std::string &name, TransformationComp comp) {
    return name + std::string(MAGIC_NODE_TAG) + "_" + NameTransformationComp(comp);
}

bool FBXConverter::GenerateTransformationNodeChain(const Model &model, const std::string &name, std::vector<aiNode *> &output_nodes,
        std::vector<aiNode *> &post_output_nodes) {
    const PropertyTable &props = model.Props();
    const Model::RotOrder rot = model.RotationOrder();

    bool ok;

    aiMatrix4x4 chain[TransformationComp_MAXIMUM];

    ai_assert(TransformationComp_MAXIMUM < 32);
    std::uint32_t chainBits = 0;
    // A node won't need a node chain if it only has these.
    const std::uint32_t chainMaskSimple = (1 << TransformationComp_Translation) + (1 << TransformationComp_Scaling) + (1 << TransformationComp_Rotation);
    // A node will need a node chain if it has any of these.
    const std::uint32_t chainMaskComplex = ((1 << (TransformationComp_MAXIMUM)) - 1) - chainMaskSimple;

    std::fill_n(chain, static_cast<unsigned int>(TransformationComp_MAXIMUM), aiMatrix4x4());

    // generate transformation matrices for all the different transformation components
    const float zero_epsilon = Math::getEpsilon<float>();
    const aiVector3D all_ones(1.0f, 1.0f, 1.0f);

    const aiVector3D &PreRotation = PropertyGet<aiVector3D>(props, "PreRotation", ok);
    if (ok && PreRotation.SquareLength() > zero_epsilon) {
        chainBits = chainBits | (1 << TransformationComp_PreRotation);

        GetRotationMatrix(Model::RotOrder::RotOrder_EulerXYZ, PreRotation, chain[TransformationComp_PreRotation]);
    }

    const aiVector3D &PostRotation = PropertyGet<aiVector3D>(props, "PostRotation", ok);
    if (ok && PostRotation.SquareLength() > zero_epsilon) {
        chainBits = chainBits | (1 << TransformationComp_PostRotation);

        GetRotationMatrix(Model::RotOrder::RotOrder_EulerXYZ, PostRotation, chain[TransformationComp_PostRotation]);
    }

    const aiVector3D &RotationPivot = PropertyGet<aiVector3D>(props, "RotationPivot", ok);
    if (ok && RotationPivot.SquareLength() > zero_epsilon) {
        chainBits = chainBits | (1 << TransformationComp_RotationPivot) | (1 << TransformationComp_RotationPivotInverse);

        aiMatrix4x4::Translation(RotationPivot, chain[TransformationComp_RotationPivot]);
        aiMatrix4x4::Translation(-RotationPivot, chain[TransformationComp_RotationPivotInverse]);
    }

    const aiVector3D &RotationOffset = PropertyGet<aiVector3D>(props, "RotationOffset", ok);
    if (ok && RotationOffset.SquareLength() > zero_epsilon) {
        chainBits = chainBits | (1 << TransformationComp_RotationOffset);

        aiMatrix4x4::Translation(RotationOffset, chain[TransformationComp_RotationOffset]);
    }

    const aiVector3D &ScalingOffset = PropertyGet<aiVector3D>(props, "ScalingOffset", ok);
    if (ok && ScalingOffset.SquareLength() > zero_epsilon) {
        chainBits = chainBits | (1 << TransformationComp_ScalingOffset);

        aiMatrix4x4::Translation(ScalingOffset, chain[TransformationComp_ScalingOffset]);
    }

    const aiVector3D &ScalingPivot = PropertyGet<aiVector3D>(props, "ScalingPivot", ok);
    if (ok && ScalingPivot.SquareLength() > zero_epsilon) {
        chainBits = chainBits | (1 << TransformationComp_ScalingPivot) | (1 << TransformationComp_ScalingPivotInverse);

        aiMatrix4x4::Translation(ScalingPivot, chain[TransformationComp_ScalingPivot]);
        aiMatrix4x4::Translation(-ScalingPivot, chain[TransformationComp_ScalingPivotInverse]);
    }

    const aiVector3D &Translation = PropertyGet<aiVector3D>(props, "Lcl Translation", ok);
    if (ok && Translation.SquareLength() > zero_epsilon) {
        chainBits = chainBits | (1 << TransformationComp_Translation);

        aiMatrix4x4::Translation(Translation, chain[TransformationComp_Translation]);
    }

    const aiVector3D &Scaling = PropertyGet<aiVector3D>(props, "Lcl Scaling", ok);
    if (ok && (Scaling - all_ones).SquareLength() > zero_epsilon) {
        chainBits = chainBits | (1 << TransformationComp_Scaling);

        aiMatrix4x4::Scaling(Scaling, chain[TransformationComp_Scaling]);
    }

    const aiVector3D &Rotation = PropertyGet<aiVector3D>(props, "Lcl Rotation", ok);
    if (ok && Rotation.SquareLength() > zero_epsilon) {
        chainBits = chainBits | (1 << TransformationComp_Rotation);

        GetRotationMatrix(rot, Rotation, chain[TransformationComp_Rotation]);
    }

    const aiVector3D &GeometricScaling = PropertyGet<aiVector3D>(props, "GeometricScaling", ok);
    if (ok && (GeometricScaling - all_ones).SquareLength() > zero_epsilon) {
        chainBits = chainBits | (1 << TransformationComp_GeometricScaling);
        aiMatrix4x4::Scaling(GeometricScaling, chain[TransformationComp_GeometricScaling]);
        aiVector3D GeometricScalingInverse = GeometricScaling;
        bool canscale = true;
        for (unsigned int i = 0; i < 3; ++i) {
            if (std::fabs(GeometricScalingInverse[i]) > zero_epsilon) {
                GeometricScalingInverse[i] = 1.0f / GeometricScaling[i];
            } else {
                FBXImporter::LogError("cannot invert geometric scaling matrix with a 0.0 scale component");
                canscale = false;
                break;
            }
        }
        if (canscale) {
            chainBits = chainBits | (1 << TransformationComp_GeometricScalingInverse);
            aiMatrix4x4::Scaling(GeometricScalingInverse, chain[TransformationComp_GeometricScalingInverse]);
        }
    }

    const aiVector3D &GeometricRotation = PropertyGet<aiVector3D>(props, "GeometricRotation", ok);
    if (ok && GeometricRotation.SquareLength() > zero_epsilon) {
        chainBits = chainBits | (1 << TransformationComp_GeometricRotation) | (1 << TransformationComp_GeometricRotationInverse);
        GetRotationMatrix(rot, GeometricRotation, chain[TransformationComp_GeometricRotation]);
        GetRotationMatrix(rot, GeometricRotation, chain[TransformationComp_GeometricRotationInverse]);
        chain[TransformationComp_GeometricRotationInverse].Inverse();
    }

    const aiVector3D &GeometricTranslation = PropertyGet<aiVector3D>(props, "GeometricTranslation", ok);
    if (ok && GeometricTranslation.SquareLength() > zero_epsilon) {
        chainBits = chainBits | (1 << TransformationComp_GeometricTranslation) | (1 << TransformationComp_GeometricTranslationInverse);
        aiMatrix4x4::Translation(GeometricTranslation, chain[TransformationComp_GeometricTranslation]);
        aiMatrix4x4::Translation(-GeometricTranslation, chain[TransformationComp_GeometricTranslationInverse]);
    }

    // is_complex needs to be consistent with NeedsComplexTransformationChain()
    // or the interplay between this code and the animation converter would
    // not be guaranteed.
    //ai_assert(NeedsComplexTransformationChain(model) == ((chainBits & chainMaskComplex) != 0));

    // now, if we have more than just Translation, Scaling and Rotation,
    // we need to generate a full node chain to accommodate for assimp's
    // lack to express pivots and offsets.
    if ((chainBits & chainMaskComplex) && doc.Settings().preservePivots) {
        FBXImporter::LogInfo("generating full transformation chain for node: " + name);

        // query the anim_chain_bits dictionary to find out which chain elements
        // have associated node animation channels. These can not be dropped
        // even if they have identity transform in bind pose.
        NodeAnimBitMap::const_iterator it = node_anim_chain_bits.find(name);
        const unsigned int anim_chain_bitmask = (it == node_anim_chain_bits.end() ? 0 : (*it).second);

        unsigned int bit = 0x1;
        for (size_t i = 0; i < TransformationComp_MAXIMUM; ++i, bit <<= 1) {
            const TransformationComp comp = static_cast<TransformationComp>(i);

            if ((chainBits & bit) == 0 && (anim_chain_bitmask & bit) == 0) {
                continue;
            }

            if (comp == TransformationComp_PostRotation) {
                chain[i] = chain[i].Inverse();
            }

            aiNode *nd = new aiNode();
            nd->mName.Set(NameTransformationChainNode(name, comp));
            nd->mTransformation = chain[i];

            // geometric inverses go in a post-node chain
            if (comp == TransformationComp_GeometricScalingInverse ||
                    comp == TransformationComp_GeometricRotationInverse ||
                    comp == TransformationComp_GeometricTranslationInverse) {
                post_output_nodes.push_back(nd);
            } else {
                output_nodes.push_back(nd);
            }
        }

        ai_assert(output_nodes.size());
        return true;
    }

    // else, we can just multiply the matrices together
    aiNode *nd = new aiNode();
    output_nodes.push_back(nd);

    // name passed to the method is already unique
    nd->mName.Set(name);

    for (const auto &transform : chain) {
        nd->mTransformation = nd->mTransformation * transform;
    }
    return false;
}

void FBXConverter::SetupNodeMetadata(const Model &model, aiNode &nd) {
    const PropertyTable &props = model.Props();
    DirectPropertyMap unparsedProperties = props.GetUnparsedProperties();

    // create metadata on node
    const std::size_t numStaticMetaData = 2;
    aiMetadata *data = aiMetadata::Alloc(static_cast<unsigned int>(unparsedProperties.size() + numStaticMetaData));
    nd.mMetaData = data;
    int index = 0;

    // find user defined properties (3ds Max)
    data->Set(index++, "UserProperties", aiString(PropertyGet<std::string>(props, "UDP3DSMAX", "")));
    // preserve the info that a node was marked as Null node in the original file.
    data->Set(index++, "IsNull", model.IsNull() ? true : false);

    // add unparsed properties to the node's metadata
    for (const DirectPropertyMap::value_type &prop : unparsedProperties) {
        // Interpret the property as a concrete type
        if (const TypedProperty<bool> *interpretedBool = prop.second->As<TypedProperty<bool>>()) {
            data->Set(index++, prop.first, interpretedBool->Value());
        } else if (const TypedProperty<int> *interpretedInt = prop.second->As<TypedProperty<int>>()) {
            data->Set(index++, prop.first, interpretedInt->Value());
        } else if (const TypedProperty<uint64_t> *interpretedUint64 = prop.second->As<TypedProperty<uint64_t>>()) {
            data->Set(index++, prop.first, interpretedUint64->Value());
        } else if (const TypedProperty<float> *interpretedFloat = prop.second->As<TypedProperty<float>>()) {
            data->Set(index++, prop.first, interpretedFloat->Value());
        } else if (const TypedProperty<std::string> *interpretedString = prop.second->As<TypedProperty<std::string>>()) {
            data->Set(index++, prop.first, aiString(interpretedString->Value()));
        } else if (const TypedProperty<aiVector3D> *interpretedVec3 = prop.second->As<TypedProperty<aiVector3D>>()) {
            data->Set(index++, prop.first, interpretedVec3->Value());
        } else {
            ai_assert(false);
        }
    }
}

void FBXConverter::ConvertModel(const Model &model, aiNode *parent, aiNode *root_node,
        const aiMatrix4x4 &absolute_transform) {
    const std::vector<const Geometry *> &geos = model.GetGeometry();

    std::vector<unsigned int> meshes;
    meshes.reserve(geos.size());

    for (const Geometry *geo : geos) {

        const MeshGeometry *const mesh = dynamic_cast<const MeshGeometry *>(geo);
        const LineGeometry *const line = dynamic_cast<const LineGeometry *>(geo);
        if (mesh) {
            const std::vector<unsigned int> &indices = ConvertMesh(*mesh, model, parent, root_node,
                    absolute_transform);
            std::copy(indices.begin(), indices.end(), std::back_inserter(meshes));
        } else if (line) {
            const std::vector<unsigned int> &indices = ConvertLine(*line, root_node);
            std::copy(indices.begin(), indices.end(), std::back_inserter(meshes));
        } else {
            FBXImporter::LogWarn("ignoring unrecognized geometry: " + geo->Name());
        }
    }

    if (meshes.size()) {
        parent->mMeshes = new unsigned int[meshes.size()]();
        parent->mNumMeshes = static_cast<unsigned int>(meshes.size());

        std::swap_ranges(meshes.begin(), meshes.end(), parent->mMeshes);
    }
}

std::vector<unsigned int>
FBXConverter::ConvertMesh(const MeshGeometry &mesh, const Model &model, aiNode *parent, aiNode *root_node,
        const aiMatrix4x4 &absolute_transform) {
    std::vector<unsigned int> temp;

    MeshMap::const_iterator it = meshes_converted.find(&mesh);
    if (it != meshes_converted.end()) {
        std::copy((*it).second.begin(), (*it).second.end(), std::back_inserter(temp));
        return temp;
    }

    const std::vector<aiVector3D> &vertices = mesh.GetVertices();
    const std::vector<unsigned int> &faces = mesh.GetFaceIndexCounts();
    if (vertices.empty() || faces.empty()) {
        FBXImporter::LogWarn("ignoring empty geometry: " + mesh.Name());
        return temp;
    }

    // one material per mesh maps easily to aiMesh. Multiple material
    // meshes need to be split.
    const MatIndexArray &mindices = mesh.GetMaterialIndices();
    if (doc.Settings().readMaterials && !mindices.empty()) {
        const MatIndexArray::value_type base = mindices[0];
        for (MatIndexArray::value_type index : mindices) {
            if (index != base) {
                return ConvertMeshMultiMaterial(mesh, model, parent, root_node, absolute_transform);
            }
        }
    }

    // faster code-path, just copy the data
    temp.push_back(ConvertMeshSingleMaterial(mesh, model, absolute_transform, parent, root_node));
    return temp;
}

std::vector<unsigned int> FBXConverter::ConvertLine(const LineGeometry &line, aiNode *root_node) {
    std::vector<unsigned int> temp;

    const std::vector<aiVector3D> &vertices = line.GetVertices();
    const std::vector<int> &indices = line.GetIndices();
    if (vertices.empty() || indices.empty()) {
        FBXImporter::LogWarn("ignoring empty line: " + line.Name());
        return temp;
    }

    aiMesh *const out_mesh = SetupEmptyMesh(line, root_node);
    out_mesh->mPrimitiveTypes |= aiPrimitiveType_LINE;

    // copy vertices
    out_mesh->mNumVertices = static_cast<unsigned int>(vertices.size());
    out_mesh->mVertices = new aiVector3D[out_mesh->mNumVertices];
    std::copy(vertices.begin(), vertices.end(), out_mesh->mVertices);

    //Number of line segments (faces) is "Number of Points - Number of Endpoints"
    //N.B.: Endpoints in FbxLine are denoted by negative indices.
    //If such an Index is encountered, add 1 and multiply by -1 to get the real index.
    unsigned int epcount = 0;
    for (unsigned i = 0; i < indices.size(); i++) {
        if (indices[i] < 0) {
            epcount++;
        }
    }
    unsigned int pcount = static_cast<unsigned int>(indices.size());
    unsigned int scount = out_mesh->mNumFaces = pcount - epcount;

    aiFace *fac = out_mesh->mFaces = new aiFace[scount]();
    for (unsigned int i = 0; i < pcount; ++i) {
        if (indices[i] < 0) continue;
        aiFace &f = *fac++;
        f.mNumIndices = 2; //2 == aiPrimitiveType_LINE
        f.mIndices = new unsigned int[2];
        f.mIndices[0] = indices[i];
        int segid = indices[(i + 1 == pcount ? 0 : i + 1)]; //If we have reached he last point, wrap around
        f.mIndices[1] = (segid < 0 ? (segid + 1) * -1 : segid); //Convert EndPoint Index to normal Index
    }
    temp.push_back(static_cast<unsigned int>(mMeshes.size() - 1));
    return temp;
}

aiMesh *FBXConverter::SetupEmptyMesh(const Geometry &mesh, aiNode *parent) {
    aiMesh *const out_mesh = new aiMesh();
    mMeshes.push_back(out_mesh);
    meshes_converted[&mesh].push_back(static_cast<unsigned int>(mMeshes.size() - 1));

    // set name
    std::string name = mesh.Name();
    if (name.substr(0, 10) == "Geometry::") {
        name = name.substr(10);
    }

    if (name.length()) {
        out_mesh->mName.Set(name);
    } else {
        out_mesh->mName = parent->mName;
    }

    return out_mesh;
}

unsigned int FBXConverter::ConvertMeshSingleMaterial(const MeshGeometry &mesh, const Model &model,
        const aiMatrix4x4 &absolute_transform, aiNode *parent,
        aiNode *) {
    const MatIndexArray &mindices = mesh.GetMaterialIndices();
    aiMesh *const out_mesh = SetupEmptyMesh(mesh, parent);

    const std::vector<aiVector3D> &vertices = mesh.GetVertices();
    const std::vector<unsigned int> &faces = mesh.GetFaceIndexCounts();

    // copy vertices
    out_mesh->mNumVertices = static_cast<unsigned int>(vertices.size());
    out_mesh->mVertices = new aiVector3D[vertices.size()];

    std::copy(vertices.begin(), vertices.end(), out_mesh->mVertices);

    // generate dummy faces
    out_mesh->mNumFaces = static_cast<unsigned int>(faces.size());
    aiFace *fac = out_mesh->mFaces = new aiFace[faces.size()]();

    unsigned int cursor = 0;
    for (unsigned int pcount : faces) {
        aiFace &f = *fac++;
        f.mNumIndices = pcount;
        f.mIndices = new unsigned int[pcount];
        switch (pcount) {
            case 1:
                out_mesh->mPrimitiveTypes |= aiPrimitiveType_POINT;
                break;
            case 2:
                out_mesh->mPrimitiveTypes |= aiPrimitiveType_LINE;
                break;
            case 3:
                out_mesh->mPrimitiveTypes |= aiPrimitiveType_TRIANGLE;
                break;
            default:
                out_mesh->mPrimitiveTypes |= aiPrimitiveType_POLYGON;
                break;
        }
        for (unsigned int i = 0; i < pcount; ++i) {
            f.mIndices[i] = cursor++;
        }
    }

    // copy normals
    const std::vector<aiVector3D> &normals = mesh.GetNormals();
    if (normals.size()) {
        ai_assert(normals.size() == vertices.size());

        out_mesh->mNormals = new aiVector3D[vertices.size()];
        std::copy(normals.begin(), normals.end(), out_mesh->mNormals);
    }

    // copy tangents - assimp requires both tangents and bitangents (binormals)
    // to be present, or neither of them. Compute binormals from normals
    // and tangents if needed.
    const std::vector<aiVector3D> &tangents = mesh.GetTangents();
    const std::vector<aiVector3D> *binormals = &mesh.GetBinormals();

    if (tangents.size()) {
        std::vector<aiVector3D> tempBinormals;
        if (!binormals->size()) {
            if (normals.size()) {
                tempBinormals.resize(normals.size());
                for (unsigned int i = 0; i < tangents.size(); ++i) {
                    tempBinormals[i] = normals[i] ^ tangents[i];
                }

                binormals = &tempBinormals;
            } else {
                binormals = nullptr;
            }
        }

        if (binormals) {
            ai_assert(tangents.size() == vertices.size());
            ai_assert(binormals->size() == vertices.size());

            out_mesh->mTangents = new aiVector3D[vertices.size()];
            std::copy(tangents.begin(), tangents.end(), out_mesh->mTangents);

            out_mesh->mBitangents = new aiVector3D[vertices.size()];
            std::copy(binormals->begin(), binormals->end(), out_mesh->mBitangents);
        }
    }

    // copy texture coords
    for (unsigned int i = 0; i < AI_MAX_NUMBER_OF_TEXTURECOORDS; ++i) {
        const std::vector<aiVector2D> &uvs = mesh.GetTextureCoords(i);
        if (uvs.empty()) {
            break;
        }

        aiVector3D *out_uv = out_mesh->mTextureCoords[i] = new aiVector3D[vertices.size()];
        for (const aiVector2D &v : uvs) {
            *out_uv++ = aiVector3D(v.x, v.y, 0.0f);
        }

        out_mesh->mNumUVComponents[i] = 2;
    }

    // copy vertex colors
    for (unsigned int i = 0; i < AI_MAX_NUMBER_OF_COLOR_SETS; ++i) {
        const std::vector<aiColor4D> &colors = mesh.GetVertexColors(i);
        if (colors.empty()) {
            break;
        }

        out_mesh->mColors[i] = new aiColor4D[vertices.size()];
        std::copy(colors.begin(), colors.end(), out_mesh->mColors[i]);
    }

    if (!doc.Settings().readMaterials || mindices.empty()) {
        FBXImporter::LogError("no material assigned to mesh, setting default material");
        out_mesh->mMaterialIndex = GetDefaultMaterial();
    } else {
        ConvertMaterialForMesh(out_mesh, model, mesh, mindices[0]);
    }

    if (doc.Settings().readWeights && mesh.DeformerSkin() != nullptr) {
        ConvertWeights(out_mesh, mesh, absolute_transform, parent, NO_MATERIAL_SEPARATION, nullptr);
    }

    std::vector<aiAnimMesh *> animMeshes;
    for (const BlendShape *blendShape : mesh.GetBlendShapes()) {
        for (const BlendShapeChannel *blendShapeChannel : blendShape->BlendShapeChannels()) {
            const std::vector<const ShapeGeometry *> &shapeGeometries = blendShapeChannel->GetShapeGeometries();
            for (size_t i = 0; i < shapeGeometries.size(); i++) {
                aiAnimMesh *animMesh = aiCreateAnimMesh(out_mesh);
                const ShapeGeometry *shapeGeometry = shapeGeometries.at(i);
                const std::vector<aiVector3D> &curVertices = shapeGeometry->GetVertices();
                const std::vector<aiVector3D> &curNormals = shapeGeometry->GetNormals();
                const std::vector<unsigned int> &curIndices = shapeGeometry->GetIndices();
                animMesh->mName.Set(FixAnimMeshName(shapeGeometry->Name()));
                for (size_t j = 0; j < curIndices.size(); j++) {
                    const unsigned int curIndex = curIndices.at(j);
                    aiVector3D vertex = curVertices.at(j);
                    aiVector3D normal = curNormals.at(j);
                    unsigned int count = 0;
                    const unsigned int *outIndices = mesh.ToOutputVertexIndex(curIndex, count);
                    for (unsigned int k = 0; k < count; k++) {
                        unsigned int index = outIndices[k];
                        animMesh->mVertices[index] += vertex;
                        if (animMesh->mNormals != nullptr) {
                            animMesh->mNormals[index] += normal;
                            animMesh->mNormals[index].NormalizeSafe();
                        }
                    }
                }
                animMesh->mWeight = shapeGeometries.size() > 1 ? blendShapeChannel->DeformPercent() / 100.0f : 1.0f;
                animMeshes.push_back(animMesh);
            }
        }
    }
    const size_t numAnimMeshes = animMeshes.size();
    if (numAnimMeshes > 0) {
        out_mesh->mNumAnimMeshes = static_cast<unsigned int>(numAnimMeshes);
        out_mesh->mAnimMeshes = new aiAnimMesh *[numAnimMeshes];
        for (size_t i = 0; i < numAnimMeshes; i++) {
            out_mesh->mAnimMeshes[i] = animMeshes.at(i);
        }
    }
    return static_cast<unsigned int>(mMeshes.size() - 1);
}

std::vector<unsigned int>
FBXConverter::ConvertMeshMultiMaterial(const MeshGeometry &mesh, const Model &model, aiNode *parent,
        aiNode *root_node,
        const aiMatrix4x4 &absolute_transform) {
    const MatIndexArray &mindices = mesh.GetMaterialIndices();
    ai_assert(mindices.size());

    std::set<MatIndexArray::value_type> had;
    std::vector<unsigned int> indices;

    for (MatIndexArray::value_type index : mindices) {
        if (had.find(index) == had.end()) {

            indices.push_back(ConvertMeshMultiMaterial(mesh, model, index, parent, root_node, absolute_transform));
            had.insert(index);
        }
    }

    return indices;
}

unsigned int FBXConverter::ConvertMeshMultiMaterial(const MeshGeometry &mesh, const Model &model,
        MatIndexArray::value_type index,
        aiNode *parent, aiNode *,
        const aiMatrix4x4 &absolute_transform) {
    aiMesh *const out_mesh = SetupEmptyMesh(mesh, parent);

    const MatIndexArray &mindices = mesh.GetMaterialIndices();
    const std::vector<aiVector3D> &vertices = mesh.GetVertices();
    const std::vector<unsigned int> &faces = mesh.GetFaceIndexCounts();

    const bool process_weights = doc.Settings().readWeights && mesh.DeformerSkin() != nullptr;

    unsigned int count_faces = 0;
    unsigned int count_vertices = 0;

    // count faces
    std::vector<unsigned int>::const_iterator itf = faces.begin();
    for (MatIndexArray::const_iterator it = mindices.begin(),
                                       end = mindices.end();
            it != end; ++it, ++itf) {
        if ((*it) != index) {
            continue;
        }
        ++count_faces;
        count_vertices += *itf;
    }

    ai_assert(count_faces);
    ai_assert(count_vertices);

    // mapping from output indices to DOM indexing, needed to resolve weights or blendshapes
    std::vector<unsigned int> reverseMapping;
    std::map<unsigned int, unsigned int> translateIndexMap;
    if (process_weights || mesh.GetBlendShapes().size() > 0) {
        reverseMapping.resize(count_vertices);
    }

    // allocate output data arrays, but don't fill them yet
    out_mesh->mNumVertices = count_vertices;
    out_mesh->mVertices = new aiVector3D[count_vertices];

    out_mesh->mNumFaces = count_faces;
    aiFace *fac = out_mesh->mFaces = new aiFace[count_faces]();

    // allocate normals
    const std::vector<aiVector3D> &normals = mesh.GetNormals();
    if (normals.size()) {
        ai_assert(normals.size() == vertices.size());
        out_mesh->mNormals = new aiVector3D[vertices.size()];
    }

    // allocate tangents, binormals.
    const std::vector<aiVector3D> &tangents = mesh.GetTangents();
    const std::vector<aiVector3D> *binormals = &mesh.GetBinormals();
    std::vector<aiVector3D> tempBinormals;

    if (tangents.size()) {
        if (!binormals->size()) {
            if (normals.size()) {
                // XXX this computes the binormals for the entire mesh, not only
                // the part for which we need them.
                tempBinormals.resize(normals.size());
                for (unsigned int i = 0; i < tangents.size(); ++i) {
                    tempBinormals[i] = normals[i] ^ tangents[i];
                }

                binormals = &tempBinormals;
            } else {
                binormals = nullptr;
            }
        }

        if (binormals) {
            ai_assert(tangents.size() == vertices.size() && binormals->size() == vertices.size());

            out_mesh->mTangents = new aiVector3D[vertices.size()];
            out_mesh->mBitangents = new aiVector3D[vertices.size()];
        }
    }

    // allocate texture coords
    unsigned int num_uvs = 0;
    for (unsigned int i = 0; i < AI_MAX_NUMBER_OF_TEXTURECOORDS; ++i, ++num_uvs) {
        const std::vector<aiVector2D> &uvs = mesh.GetTextureCoords(i);
        if (uvs.empty()) {
            break;
        }

        out_mesh->mTextureCoords[i] = new aiVector3D[vertices.size()];
        out_mesh->mNumUVComponents[i] = 2;
    }

    // allocate vertex colors
    unsigned int num_vcs = 0;
    for (unsigned int i = 0; i < AI_MAX_NUMBER_OF_COLOR_SETS; ++i, ++num_vcs) {
        const std::vector<aiColor4D> &colors = mesh.GetVertexColors(i);
        if (colors.empty()) {
            break;
        }

        out_mesh->mColors[i] = new aiColor4D[vertices.size()];
    }

    unsigned int cursor = 0, in_cursor = 0;

    itf = faces.begin();
    for (MatIndexArray::const_iterator it = mindices.begin(), end = mindices.end(); it != end; ++it, ++itf) {
        const unsigned int pcount = *itf;
        if ((*it) != index) {
            in_cursor += pcount;
            continue;
        }

        aiFace &f = *fac++;

        f.mNumIndices = pcount;
        f.mIndices = new unsigned int[pcount];
        switch (pcount) {
            case 1:
                out_mesh->mPrimitiveTypes |= aiPrimitiveType_POINT;
                break;
            case 2:
                out_mesh->mPrimitiveTypes |= aiPrimitiveType_LINE;
                break;
            case 3:
                out_mesh->mPrimitiveTypes |= aiPrimitiveType_TRIANGLE;
                break;
            default:
                out_mesh->mPrimitiveTypes |= aiPrimitiveType_POLYGON;
                break;
        }
        for (unsigned int i = 0; i < pcount; ++i, ++cursor, ++in_cursor) {
            f.mIndices[i] = cursor;

            if (reverseMapping.size()) {
                reverseMapping[cursor] = in_cursor;
                translateIndexMap[in_cursor] = cursor;
            }

            out_mesh->mVertices[cursor] = vertices[in_cursor];

            if (out_mesh->mNormals) {
                out_mesh->mNormals[cursor] = normals[in_cursor];
            }

            if (out_mesh->mTangents) {
                out_mesh->mTangents[cursor] = tangents[in_cursor];
                out_mesh->mBitangents[cursor] = (*binormals)[in_cursor];
            }

            for (unsigned int j = 0; j < num_uvs; ++j) {
                const std::vector<aiVector2D> &uvs = mesh.GetTextureCoords(j);
                out_mesh->mTextureCoords[j][cursor] = aiVector3D(uvs[in_cursor].x, uvs[in_cursor].y, 0.0f);
            }

            for (unsigned int j = 0; j < num_vcs; ++j) {
                const std::vector<aiColor4D> &cols = mesh.GetVertexColors(j);
                out_mesh->mColors[j][cursor] = cols[in_cursor];
            }
        }
    }

    ConvertMaterialForMesh(out_mesh, model, mesh, index);

    if (process_weights) {
        ConvertWeights(out_mesh, mesh, absolute_transform, parent, index, &reverseMapping);
    }

    std::vector<aiAnimMesh *> animMeshes;
    for (const BlendShape *blendShape : mesh.GetBlendShapes()) {
        for (const BlendShapeChannel *blendShapeChannel : blendShape->BlendShapeChannels()) {
            const std::vector<const ShapeGeometry *> &shapeGeometries = blendShapeChannel->GetShapeGeometries();
            for (size_t i = 0; i < shapeGeometries.size(); i++) {
                aiAnimMesh *animMesh = aiCreateAnimMesh(out_mesh);
                const ShapeGeometry *shapeGeometry = shapeGeometries.at(i);
                const std::vector<aiVector3D> &curVertices = shapeGeometry->GetVertices();
                const std::vector<aiVector3D> &curNormals = shapeGeometry->GetNormals();
                const std::vector<unsigned int> &curIndices = shapeGeometry->GetIndices();
                animMesh->mName.Set(FixAnimMeshName(shapeGeometry->Name()));
                for (size_t j = 0; j < curIndices.size(); j++) {
                    unsigned int curIndex = curIndices.at(j);
                    aiVector3D vertex = curVertices.at(j);
                    aiVector3D normal = curNormals.at(j);
                    unsigned int count = 0;
                    const unsigned int *outIndices = mesh.ToOutputVertexIndex(curIndex, count);
                    for (unsigned int k = 0; k < count; k++) {
                        unsigned int outIndex = outIndices[k];
                        if (translateIndexMap.find(outIndex) == translateIndexMap.end())
                            continue;
                        unsigned int transIndex = translateIndexMap[outIndex];
                        animMesh->mVertices[transIndex] += vertex;
                        if (animMesh->mNormals != nullptr) {
                            animMesh->mNormals[transIndex] += normal;
                            animMesh->mNormals[transIndex].NormalizeSafe();
                        }
                    }
                }
                animMesh->mWeight = shapeGeometries.size() > 1 ? blendShapeChannel->DeformPercent() / 100.0f : 1.0f;
                animMeshes.push_back(animMesh);
            }
        }
    }

    const size_t numAnimMeshes = animMeshes.size();
    if (numAnimMeshes > 0) {
        out_mesh->mNumAnimMeshes = static_cast<unsigned int>(numAnimMeshes);
        out_mesh->mAnimMeshes = new aiAnimMesh *[numAnimMeshes];
        for (size_t i = 0; i < numAnimMeshes; i++) {
            out_mesh->mAnimMeshes[i] = animMeshes.at(i);
        }
    }

    return static_cast<unsigned int>(mMeshes.size() - 1);
}

void FBXConverter::ConvertWeights(aiMesh *out, const MeshGeometry &geo,
        const aiMatrix4x4 &absolute_transform,
        aiNode *parent, unsigned int materialIndex,
        std::vector<unsigned int> *outputVertStartIndices) {
    ai_assert(geo.DeformerSkin());

    std::vector<size_t> out_indices;
    std::vector<size_t> index_out_indices;
    std::vector<size_t> count_out_indices;

    const Skin &sk = *geo.DeformerSkin();

    std::vector<aiBone *> bones;

    const bool no_mat_check = materialIndex == NO_MATERIAL_SEPARATION;
    ai_assert(no_mat_check || outputVertStartIndices);

    try {
        // iterate over the sub deformers
        for (const Cluster *cluster : sk.Clusters()) {
            ai_assert(cluster);

            const WeightIndexArray &indices = cluster->GetIndices();

            const MatIndexArray &mats = geo.GetMaterialIndices();

            const size_t no_index_sentinel = std::numeric_limits<size_t>::max();

            count_out_indices.clear();
            index_out_indices.clear();
            out_indices.clear();

            // now check if *any* of these weights is contained in the output mesh,
            // taking notes so we don't need to do it twice.
            for (WeightIndexArray::value_type index : indices) {

                unsigned int count = 0;
                const unsigned int *const out_idx = geo.ToOutputVertexIndex(index, count);
                // ToOutputVertexIndex only returns nullptr if index is out of bounds
                // which should never happen
                ai_assert(out_idx != nullptr);

                index_out_indices.push_back(no_index_sentinel);
                count_out_indices.push_back(0);

                for (unsigned int i = 0; i < count; ++i) {
                    if (no_mat_check || static_cast<size_t>(mats[geo.FaceForVertexIndex(out_idx[i])]) == materialIndex) {

                        if (index_out_indices.back() == no_index_sentinel) {
                            index_out_indices.back() = out_indices.size();
                        }

                        if (no_mat_check) {
                            out_indices.push_back(out_idx[i]);
                        } else {
                            // this extra lookup is in O(logn), so the entire algorithm becomes O(nlogn)
                            const std::vector<unsigned int>::iterator it = std::lower_bound(
                                    outputVertStartIndices->begin(),
                                    outputVertStartIndices->end(),
                                    out_idx[i]);

                            out_indices.push_back(std::distance(outputVertStartIndices->begin(), it));
                        }

                        ++count_out_indices.back();
                    }
                }
<<<<<<< HEAD

                bone_map.clear();
            }
            catch (std::exception &e) {
				        FBXImporter::LogError(e.what());
                std::for_each(bones.begin(), bones.end(), Util::delete_fun<aiBone>());
                throw;
            }

            if (bones.empty()) {
                out->mBones = nullptr;
                out->mNumBones = 0;
                return;
            } else {
                out->mBones = new aiBone *[bones.size()]();
                out->mNumBones = static_cast<unsigned int>(bones.size());

                std::swap_ranges(bones.begin(), bones.end(), out->mBones);
=======
>>>>>>> 7e5a0acc
            }

            // if we found at least one, generate the output bones
            // XXX this could be heavily simplified by collecting the bone
            // data in a single step.
            ConvertCluster(bones, cluster, out_indices, index_out_indices,
                    count_out_indices, absolute_transform, parent);
        }

        bone_map.clear();
    } catch (std::exception &) {
        std::for_each(bones.begin(), bones.end(), Util::delete_fun<aiBone>());
        throw;
    }

    if (bones.empty()) {
        out->mBones = nullptr;
        out->mNumBones = 0;
        return;
    } else {
        out->mBones = new aiBone *[bones.size()]();
        out->mNumBones = static_cast<unsigned int>(bones.size());

        std::swap_ranges(bones.begin(), bones.end(), out->mBones);
    }
}

const aiNode *GetNodeByName(aiNode *current_node) {
    aiNode *iter = current_node;
    //printf("Child count: %d", iter->mNumChildren);
    return iter;
}

void FBXConverter::ConvertCluster(std::vector<aiBone *> &local_mesh_bones, const Cluster *cl,
        std::vector<size_t> &out_indices, std::vector<size_t> &index_out_indices,
        std::vector<size_t> &count_out_indices, const aiMatrix4x4 &absolute_transform,
        aiNode *) {
    ai_assert(cl); // make sure cluster valid
    std::string deformer_name = cl->TargetNode()->Name();
    aiString bone_name = aiString(FixNodeName(deformer_name));

    aiBone *bone = nullptr;

    if (bone_map.count(deformer_name)) {
        ASSIMP_LOG_DEBUG_F("retrieved bone from lookup ", bone_name.C_Str(), ". Deformer:", deformer_name);
        bone = bone_map[deformer_name];
    } else {
        ASSIMP_LOG_DEBUG_F("created new bone ", bone_name.C_Str(), ". Deformer: ", deformer_name);
        bone = new aiBone();
        bone->mName = bone_name;

        // store local transform link for post processing
        bone->mOffsetMatrix = cl->TransformLink();
        bone->mOffsetMatrix.Inverse();

        aiMatrix4x4 matrix = (aiMatrix4x4)absolute_transform;

        bone->mOffsetMatrix = bone->mOffsetMatrix * matrix; // * mesh_offset

        //
        // Now calculate the aiVertexWeights
        //

        aiVertexWeight *cursor = nullptr;

        bone->mNumWeights = static_cast<unsigned int>(out_indices.size());
        cursor = bone->mWeights = new aiVertexWeight[out_indices.size()];

        const size_t no_index_sentinel = std::numeric_limits<size_t>::max();
        const WeightArray &weights = cl->GetWeights();

        const size_t c = index_out_indices.size();
        for (size_t i = 0; i < c; ++i) {
            const size_t index_index = index_out_indices[i];

            if (index_index == no_index_sentinel) {
                continue;
            }

            const size_t cc = count_out_indices[i];
            for (size_t j = 0; j < cc; ++j) {
                // cursor runs from first element relative to the start
                // or relative to the start of the next indexes.
                aiVertexWeight &out_weight = *cursor++;

                out_weight.mVertexId = static_cast<unsigned int>(out_indices[index_index + j]);
                out_weight.mWeight = weights[i];
            }
        }

        bone_map.insert(std::pair<const std::string, aiBone *>(deformer_name, bone));
    }

    ASSIMP_LOG_DEBUG_F("bone research: Indicies size: ", out_indices.size());

    // lookup must be populated in case something goes wrong
    // this also allocates bones to mesh instance outside
    local_mesh_bones.push_back(bone);
}

void FBXConverter::ConvertMaterialForMesh(aiMesh *out, const Model &model, const MeshGeometry &geo,
        MatIndexArray::value_type materialIndex) {
    // locate source materials for this mesh
    const std::vector<const Material *> &mats = model.GetMaterials();
    if (static_cast<unsigned int>(materialIndex) >= mats.size() || materialIndex < 0) {
        FBXImporter::LogError("material index out of bounds, setting default material");
        out->mMaterialIndex = GetDefaultMaterial();
        return;
    }

    const Material *const mat = mats[materialIndex];
    MaterialMap::const_iterator it = materials_converted.find(mat);
    if (it != materials_converted.end()) {
        out->mMaterialIndex = (*it).second;
        return;
    }

    out->mMaterialIndex = ConvertMaterial(*mat, &geo);
    materials_converted[mat] = out->mMaterialIndex;
}

unsigned int FBXConverter::GetDefaultMaterial() {
    if (defaultMaterialIndex) {
        return defaultMaterialIndex - 1;
    }

    aiMaterial *out_mat = new aiMaterial();
    materials.push_back(out_mat);

    const aiColor3D diffuse = aiColor3D(0.8f, 0.8f, 0.8f);
    out_mat->AddProperty(&diffuse, 1, AI_MATKEY_COLOR_DIFFUSE);

    aiString s;
    s.Set(AI_DEFAULT_MATERIAL_NAME);

    out_mat->AddProperty(&s, AI_MATKEY_NAME);

    defaultMaterialIndex = static_cast<unsigned int>(materials.size());
    return defaultMaterialIndex - 1;
}

unsigned int FBXConverter::ConvertMaterial(const Material &material, const MeshGeometry *const mesh) {
    const PropertyTable &props = material.Props();

    // generate empty output material
    aiMaterial *out_mat = new aiMaterial();
    materials_converted[&material] = static_cast<unsigned int>(materials.size());

    materials.push_back(out_mat);

    aiString str;

    // strip Material:: prefix
    std::string name = material.Name();
    if (name.substr(0, 10) == "Material::") {
        name = name.substr(10);
    }

    // set material name if not empty - this could happen
    // and there should be no key for it in this case.
    if (name.length()) {
        str.Set(name);
        out_mat->AddProperty(&str, AI_MATKEY_NAME);
    }

    // Set the shading mode as best we can: The FBX specification only mentions Lambert and Phong, and only Phong is mentioned in Assimp's aiShadingMode enum.
    if (material.GetShadingModel() == "phong") {
        aiShadingMode shadingMode = aiShadingMode_Phong;
        out_mat->AddProperty<aiShadingMode>(&shadingMode, 1, AI_MATKEY_SHADING_MODEL);
    }

    // shading stuff and colors
    SetShadingPropertiesCommon(out_mat, props);
    SetShadingPropertiesRaw(out_mat, props, material.Textures(), mesh);

    // texture assignments
    SetTextureProperties(out_mat, material.Textures(), mesh);
    SetTextureProperties(out_mat, material.LayeredTextures(), mesh);

    return static_cast<unsigned int>(materials.size() - 1);
}

unsigned int FBXConverter::ConvertVideo(const Video &video) {
    // generate empty output texture
    aiTexture *out_tex = new aiTexture();
    textures.push_back(out_tex);

    // assuming the texture is compressed
    out_tex->mWidth = static_cast<unsigned int>(video.ContentLength()); // total data size
    out_tex->mHeight = 0; // fixed to 0

    // steal the data from the Video to avoid an additional copy
    out_tex->pcData = reinterpret_cast<aiTexel *>(const_cast<Video &>(video).RelinquishContent());

    // try to extract a hint from the file extension
    const std::string &filename = video.RelativeFilename().empty() ? video.FileName() : video.RelativeFilename();
    std::string ext = BaseImporter::GetExtension(filename);

    if (ext == "jpeg") {
        ext = "jpg";
    }

    if (ext.size() <= 3) {
        memcpy(out_tex->achFormatHint, ext.c_str(), ext.size());
    }

    out_tex->mFilename.Set(filename.c_str());

    return static_cast<unsigned int>(textures.size() - 1);
}

aiString FBXConverter::GetTexturePath(const Texture *tex) {
    aiString path;
    path.Set(tex->RelativeFilename());

    const Video *media = tex->Media();
    if (media != nullptr) {
        bool textureReady = false; //tells if our texture is ready (if it was loaded or if it was found)
        unsigned int index=0;

        VideoMap::const_iterator it = textures_converted.find(*media);
        if (it != textures_converted.end()) {
            index = (*it).second;
            textureReady = true;
        } else {
            if (media->ContentLength() > 0) {
                index = ConvertVideo(*media);
                textures_converted[*media] = index;
                textureReady = true;
            }
        }

        // setup texture reference string (copied from ColladaLoader::FindFilenameForEffectTexture), if the texture is ready
        if (doc.Settings().useLegacyEmbeddedTextureNaming) {
            if (textureReady) {
                // TODO: check the possibility of using the flag "AI_CONFIG_IMPORT_FBX_EMBEDDED_TEXTURES_LEGACY_NAMING"
                // In FBX files textures are now stored internally by Assimp with their filename included
                // Now Assimp can lookup through the loaded textures after all data is processed
                // We need to load all textures before referencing them, as FBX file format order may reference a texture before loading it
                // This may occur on this case too, it has to be studied
                path.data[0] = '*';
                path.length = 1 + ASSIMP_itoa10(path.data + 1, MAXLEN - 1, index);
            }
        }
    }

    return path;
}

void FBXConverter::TrySetTextureProperties(aiMaterial *out_mat, const TextureMap &_textures,
        const std::string &propName,
        aiTextureType target, const MeshGeometry *const mesh) {
    TextureMap::const_iterator it = _textures.find(propName);
    if (it == _textures.end()) {
        return;
    }

    const Texture *const tex = (*it).second;
    if (tex != nullptr) {
        aiString path = GetTexturePath(tex);
        out_mat->AddProperty(&path, _AI_MATKEY_TEXTURE_BASE, target, 0);

        aiUVTransform uvTrafo;
        // XXX handle all kinds of UV transformations
        uvTrafo.mScaling = tex->UVScaling();
        uvTrafo.mTranslation = tex->UVTranslation();
        out_mat->AddProperty(&uvTrafo, 1, _AI_MATKEY_UVTRANSFORM_BASE, target, 0);

        const PropertyTable &props = tex->Props();

        int uvIndex = 0;

        bool ok;
        const std::string &uvSet = PropertyGet<std::string>(props, "UVSet", ok);
        if (ok) {
            // "default" is the name which usually appears in the FbxFileTexture template
            if (uvSet != "default" && uvSet.length()) {
                // this is a bit awkward - we need to find a mesh that uses this
                // material and scan its UV channels for the given UV name because
                // assimp references UV channels by index, not by name.

                // XXX: the case that UV channels may appear in different orders
                // in meshes is unhandled. A possible solution would be to sort
                // the UV channels alphabetically, but this would have the side
                // effect that the primary (first) UV channel would sometimes
                // be moved, causing trouble when users read only the first
                // UV channel and ignore UV channel assignments altogether.

                const unsigned int matIndex = static_cast<unsigned int>(std::distance(materials.begin(),
                        std::find(materials.begin(), materials.end(), out_mat)));

                uvIndex = -1;
                if (!mesh) {
                    for (const MeshMap::value_type &v : meshes_converted) {
                        const MeshGeometry *const meshGeom = dynamic_cast<const MeshGeometry *>(v.first);
                        if (!meshGeom) {
                            continue;
                        }

                        const MatIndexArray &mats = meshGeom->GetMaterialIndices();
                        MatIndexArray::const_iterator curIt = std::find(mats.begin(), mats.end(), (int) matIndex);
                        if (curIt == mats.end()) {
                            continue;
                        }

                        int index = -1;
                        for (unsigned int i = 0; i < AI_MAX_NUMBER_OF_TEXTURECOORDS; ++i) {
                            if (meshGeom->GetTextureCoords(i).empty()) {
                                break;
                            }
                            const std::string &name = meshGeom->GetTextureCoordChannelName(i);
                            if (name == uvSet) {
                                index = static_cast<int>(i);
                                break;
                            }
                        }
                        if (index == -1) {
                            FBXImporter::LogWarn("did not find UV channel named " + uvSet + " in a mesh using this material");
                            continue;
                        }

                        if (uvIndex == -1) {
                            uvIndex = index;
                        } else {
                            FBXImporter::LogWarn("the UV channel named " + uvSet +
                                                 " appears at different positions in meshes, results will be wrong");
                        }
                    }
                } else {
                    int index = -1;
                    for (unsigned int i = 0; i < AI_MAX_NUMBER_OF_TEXTURECOORDS; ++i) {
                        if (mesh->GetTextureCoords(i).empty()) {
                            break;
                        }
                        const std::string &name = mesh->GetTextureCoordChannelName(i);
                        if (name == uvSet) {
                            index = static_cast<int>(i);
                            break;
                        }
                    }
                    if (index == -1) {
                        FBXImporter::LogWarn("did not find UV channel named " + uvSet + " in a mesh using this material");
                    }

                    if (uvIndex == -1) {
                        uvIndex = index;
                    }
                }

                if (uvIndex == -1) {
                    FBXImporter::LogWarn("failed to resolve UV channel " + uvSet + ", using first UV channel");
                    uvIndex = 0;
                }
            }
        }

        out_mat->AddProperty(&uvIndex, 1, _AI_MATKEY_UVWSRC_BASE, target, 0);
    }
}

void FBXConverter::TrySetTextureProperties(aiMaterial *out_mat, const LayeredTextureMap &layeredTextures,
        const std::string &propName,
        aiTextureType target, const MeshGeometry *const mesh) {
    LayeredTextureMap::const_iterator it = layeredTextures.find(propName);
    if (it == layeredTextures.end()) {
        return;
    }

    int texCount = (*it).second->textureCount();

    // Set the blend mode for layered textures
    int blendmode = (*it).second->GetBlendMode();
    out_mat->AddProperty(&blendmode, 1, _AI_MATKEY_TEXOP_BASE, target, 0);

    for (int texIndex = 0; texIndex < texCount; texIndex++) {

        const Texture *const tex = (*it).second->getTexture(texIndex);

        aiString path = GetTexturePath(tex);
        out_mat->AddProperty(&path, _AI_MATKEY_TEXTURE_BASE, target, texIndex);

        aiUVTransform uvTrafo;
        // XXX handle all kinds of UV transformations
        uvTrafo.mScaling = tex->UVScaling();
        uvTrafo.mTranslation = tex->UVTranslation();
        out_mat->AddProperty(&uvTrafo, 1, _AI_MATKEY_UVTRANSFORM_BASE, target, texIndex);

        const PropertyTable &props = tex->Props();

        int uvIndex = 0;

        bool ok;
        const std::string &uvSet = PropertyGet<std::string>(props, "UVSet", ok);
        if (ok) {
            // "default" is the name which usually appears in the FbxFileTexture template
            if (uvSet != "default" && uvSet.length()) {
                // this is a bit awkward - we need to find a mesh that uses this
                // material and scan its UV channels for the given UV name because
                // assimp references UV channels by index, not by name.

                // XXX: the case that UV channels may appear in different orders
                // in meshes is unhandled. A possible solution would be to sort
                // the UV channels alphabetically, but this would have the side
                // effect that the primary (first) UV channel would sometimes
                // be moved, causing trouble when users read only the first
                // UV channel and ignore UV channel assignments altogether.

                const unsigned int matIndex = static_cast<unsigned int>(std::distance(materials.begin(),
                        std::find(materials.begin(), materials.end(), out_mat)));

                uvIndex = -1;
                if (!mesh) {
                    for (const MeshMap::value_type &v : meshes_converted) {
                        const MeshGeometry *const meshGeom = dynamic_cast<const MeshGeometry *>(v.first);
                        if (!meshGeom) {
                            continue;
                        }

                        const MatIndexArray &mats = meshGeom->GetMaterialIndices();
                        MatIndexArray::const_iterator curIt = std::find(mats.begin(), mats.end(), (int) matIndex);
                        if ( curIt == mats.end()) {
                            continue;
                        }

                        int index = -1;
                        for (unsigned int i = 0; i < AI_MAX_NUMBER_OF_TEXTURECOORDS; ++i) {
                            if (meshGeom->GetTextureCoords(i).empty()) {
                                break;
                            }
                            const std::string &name = meshGeom->GetTextureCoordChannelName(i);
                            if (name == uvSet) {
                                index = static_cast<int>(i);
                                break;
                            }
                        }
                        if (index == -1) {
                            FBXImporter::LogWarn("did not find UV channel named " + uvSet + " in a mesh using this material");
                            continue;
                        }

                        if (uvIndex == -1) {
                            uvIndex = index;
                        } else {
                            FBXImporter::LogWarn("the UV channel named " + uvSet +
                                                 " appears at different positions in meshes, results will be wrong");
                        }
                    }
                } else {
                    int index = -1;
                    for (unsigned int i = 0; i < AI_MAX_NUMBER_OF_TEXTURECOORDS; ++i) {
                        if (mesh->GetTextureCoords(i).empty()) {
                            break;
                        }
                        const std::string &name = mesh->GetTextureCoordChannelName(i);
                        if (name == uvSet) {
                            index = static_cast<int>(i);
                            break;
                        }
                    }
                    if (index == -1) {
                        FBXImporter::LogWarn("did not find UV channel named " + uvSet + " in a mesh using this material");
                    }

                    if (uvIndex == -1) {
                        uvIndex = index;
                    }
                }

                if (uvIndex == -1) {
                    FBXImporter::LogWarn("failed to resolve UV channel " + uvSet + ", using first UV channel");
                    uvIndex = 0;
                }
            }
        }

        out_mat->AddProperty(&uvIndex, 1, _AI_MATKEY_UVWSRC_BASE, target, texIndex);
    }
}

void FBXConverter::SetTextureProperties(aiMaterial *out_mat, const TextureMap &_textures, const MeshGeometry *const mesh) {
    TrySetTextureProperties(out_mat, _textures, "DiffuseColor", aiTextureType_DIFFUSE, mesh);
    TrySetTextureProperties(out_mat, _textures, "AmbientColor", aiTextureType_AMBIENT, mesh);
    TrySetTextureProperties(out_mat, _textures, "EmissiveColor", aiTextureType_EMISSIVE, mesh);
    TrySetTextureProperties(out_mat, _textures, "SpecularColor", aiTextureType_SPECULAR, mesh);
    TrySetTextureProperties(out_mat, _textures, "SpecularFactor", aiTextureType_SPECULAR, mesh);
    TrySetTextureProperties(out_mat, _textures, "TransparentColor", aiTextureType_OPACITY, mesh);
    TrySetTextureProperties(out_mat, _textures, "ReflectionColor", aiTextureType_REFLECTION, mesh);
    TrySetTextureProperties(out_mat, _textures, "DisplacementColor", aiTextureType_DISPLACEMENT, mesh);
    TrySetTextureProperties(out_mat, _textures, "NormalMap", aiTextureType_NORMALS, mesh);
    TrySetTextureProperties(out_mat, _textures, "Bump", aiTextureType_HEIGHT, mesh);
    TrySetTextureProperties(out_mat, _textures, "ShininessExponent", aiTextureType_SHININESS, mesh);
    TrySetTextureProperties(out_mat, _textures, "TransparencyFactor", aiTextureType_OPACITY, mesh);
    TrySetTextureProperties(out_mat, _textures, "EmissiveFactor", aiTextureType_EMISSIVE, mesh);
    //Maya counterparts
    TrySetTextureProperties(out_mat, _textures, "Maya|DiffuseTexture", aiTextureType_DIFFUSE, mesh);
    TrySetTextureProperties(out_mat, _textures, "Maya|NormalTexture", aiTextureType_NORMALS, mesh);
    TrySetTextureProperties(out_mat, _textures, "Maya|SpecularTexture", aiTextureType_SPECULAR, mesh);
    TrySetTextureProperties(out_mat, _textures, "Maya|FalloffTexture", aiTextureType_OPACITY, mesh);
    TrySetTextureProperties(out_mat, _textures, "Maya|ReflectionMapTexture", aiTextureType_REFLECTION, mesh);

    // Maya PBR
    TrySetTextureProperties(out_mat, _textures, "Maya|baseColor|file", aiTextureType_BASE_COLOR, mesh);
    TrySetTextureProperties(out_mat, _textures, "Maya|normalCamera|file", aiTextureType_NORMAL_CAMERA, mesh);
    TrySetTextureProperties(out_mat, _textures, "Maya|emissionColor|file", aiTextureType_EMISSION_COLOR, mesh);
    TrySetTextureProperties(out_mat, _textures, "Maya|metalness|file", aiTextureType_METALNESS, mesh);
    TrySetTextureProperties(out_mat, _textures, "Maya|diffuseRoughness|file", aiTextureType_DIFFUSE_ROUGHNESS, mesh);

    // Maya stingray
    TrySetTextureProperties(out_mat, _textures, "Maya|TEX_color_map|file", aiTextureType_BASE_COLOR, mesh);
    TrySetTextureProperties(out_mat, _textures, "Maya|TEX_normal_map|file", aiTextureType_NORMAL_CAMERA, mesh);
    TrySetTextureProperties(out_mat, _textures, "Maya|TEX_emissive_map|file", aiTextureType_EMISSION_COLOR, mesh);
    TrySetTextureProperties(out_mat, _textures, "Maya|TEX_metallic_map|file", aiTextureType_METALNESS, mesh);
    TrySetTextureProperties(out_mat, _textures, "Maya|TEX_roughness_map|file", aiTextureType_DIFFUSE_ROUGHNESS, mesh);
    TrySetTextureProperties(out_mat, _textures, "Maya|TEX_ao_map|file", aiTextureType_AMBIENT_OCCLUSION, mesh);

    // 3DSMax PBR
    TrySetTextureProperties(out_mat, _textures, "3dsMax|Parameters|base_color_map", aiTextureType_BASE_COLOR, mesh);
    TrySetTextureProperties(out_mat, _textures, "3dsMax|Parameters|bump_map", aiTextureType_NORMAL_CAMERA, mesh);
    TrySetTextureProperties(out_mat, _textures, "3dsMax|Parameters|emission_map", aiTextureType_EMISSION_COLOR, mesh);
    TrySetTextureProperties(out_mat, _textures, "3dsMax|Parameters|metalness_map", aiTextureType_METALNESS, mesh);
    TrySetTextureProperties(out_mat, _textures, "3dsMax|Parameters|roughness_map", aiTextureType_DIFFUSE_ROUGHNESS, mesh);
}

void FBXConverter::SetTextureProperties(aiMaterial *out_mat, const LayeredTextureMap &layeredTextures, const MeshGeometry *const mesh) {
    TrySetTextureProperties(out_mat, layeredTextures, "DiffuseColor", aiTextureType_DIFFUSE, mesh);
    TrySetTextureProperties(out_mat, layeredTextures, "AmbientColor", aiTextureType_AMBIENT, mesh);
    TrySetTextureProperties(out_mat, layeredTextures, "EmissiveColor", aiTextureType_EMISSIVE, mesh);
    TrySetTextureProperties(out_mat, layeredTextures, "SpecularColor", aiTextureType_SPECULAR, mesh);
    TrySetTextureProperties(out_mat, layeredTextures, "SpecularFactor", aiTextureType_SPECULAR, mesh);
    TrySetTextureProperties(out_mat, layeredTextures, "TransparentColor", aiTextureType_OPACITY, mesh);
    TrySetTextureProperties(out_mat, layeredTextures, "ReflectionColor", aiTextureType_REFLECTION, mesh);
    TrySetTextureProperties(out_mat, layeredTextures, "DisplacementColor", aiTextureType_DISPLACEMENT, mesh);
    TrySetTextureProperties(out_mat, layeredTextures, "NormalMap", aiTextureType_NORMALS, mesh);
    TrySetTextureProperties(out_mat, layeredTextures, "Bump", aiTextureType_HEIGHT, mesh);
    TrySetTextureProperties(out_mat, layeredTextures, "ShininessExponent", aiTextureType_SHININESS, mesh);
    TrySetTextureProperties(out_mat, layeredTextures, "EmissiveFactor", aiTextureType_EMISSIVE, mesh);
    TrySetTextureProperties(out_mat, layeredTextures, "TransparencyFactor", aiTextureType_OPACITY, mesh);
}

aiColor3D FBXConverter::GetColorPropertyFactored(const PropertyTable &props, const std::string &colorName,
        const std::string &factorName, bool &result, bool useTemplate) {
    result = true;

    bool ok;
    aiVector3D BaseColor = PropertyGet<aiVector3D>(props, colorName, ok, useTemplate);
    if (!ok) {
        result = false;
        return aiColor3D(0.0f, 0.0f, 0.0f);
    }

    // if no factor name, return the colour as is
    if (factorName.empty()) {
        return aiColor3D(BaseColor.x, BaseColor.y, BaseColor.z);
    }

    // otherwise it should be multiplied by the factor, if found.
    float factor = PropertyGet<float>(props, factorName, ok, useTemplate);
    if (ok) {
        BaseColor *= factor;
    }
    return aiColor3D(BaseColor.x, BaseColor.y, BaseColor.z);
}

aiColor3D FBXConverter::GetColorPropertyFromMaterial(const PropertyTable &props, const std::string &baseName,
        bool &result) {
    return GetColorPropertyFactored(props, baseName + "Color", baseName + "Factor", result, true);
}

aiColor3D FBXConverter::GetColorProperty(const PropertyTable &props, const std::string &colorName,
        bool &result, bool useTemplate) {
    result = true;
    bool ok;
    const aiVector3D &ColorVec = PropertyGet<aiVector3D>(props, colorName, ok, useTemplate);
    if (!ok) {
        result = false;
        return aiColor3D(0.0f, 0.0f, 0.0f);
    }
    return aiColor3D(ColorVec.x, ColorVec.y, ColorVec.z);
}

void FBXConverter::SetShadingPropertiesCommon(aiMaterial *out_mat, const PropertyTable &props) {
    // Set shading properties.
    // Modern FBX Files have two separate systems for defining these,
    // with only the more comprehensive one described in the property template.
    // Likely the other values are a legacy system,
    // which is still always exported by the official FBX SDK.
    //
    // Blender's FBX import and export mostly ignore this legacy system,
    // and as we only support recent versions of FBX anyway, we can do the same.
    bool ok;

    const aiColor3D &Diffuse = GetColorPropertyFromMaterial(props, "Diffuse", ok);
    if (ok) {
        out_mat->AddProperty(&Diffuse, 1, AI_MATKEY_COLOR_DIFFUSE);
    }

    const aiColor3D &Emissive = GetColorPropertyFromMaterial(props, "Emissive", ok);
    if (ok) {
        out_mat->AddProperty(&Emissive, 1, AI_MATKEY_COLOR_EMISSIVE);
    }

    const aiColor3D &Ambient = GetColorPropertyFromMaterial(props, "Ambient", ok);
    if (ok) {
        out_mat->AddProperty(&Ambient, 1, AI_MATKEY_COLOR_AMBIENT);
    }

    // we store specular factor as SHININESS_STRENGTH, so just get the color
    const aiColor3D &Specular = GetColorProperty(props, "SpecularColor", ok, true);
    if (ok) {
        out_mat->AddProperty(&Specular, 1, AI_MATKEY_COLOR_SPECULAR);
    }

    // and also try to get SHININESS_STRENGTH
    const float SpecularFactor = PropertyGet<float>(props, "SpecularFactor", ok, true);
    if (ok) {
        out_mat->AddProperty(&SpecularFactor, 1, AI_MATKEY_SHININESS_STRENGTH);
    }

    // and the specular exponent
    const float ShininessExponent = PropertyGet<float>(props, "ShininessExponent", ok);
    if (ok) {
        out_mat->AddProperty(&ShininessExponent, 1, AI_MATKEY_SHININESS);
    }

    // TransparentColor / TransparencyFactor... gee thanks FBX :rolleyes:
    const aiColor3D &Transparent = GetColorPropertyFactored(props, "TransparentColor", "TransparencyFactor", ok);
    float CalculatedOpacity = 1.0f;
    if (ok) {
        out_mat->AddProperty(&Transparent, 1, AI_MATKEY_COLOR_TRANSPARENT);
        // as calculated by FBX SDK 2017:
        CalculatedOpacity = 1.0f - ((Transparent.r + Transparent.g + Transparent.b) / 3.0f);
    }

    // try to get the transparency factor
    const float TransparencyFactor = PropertyGet<float>(props, "TransparencyFactor", ok);
    if (ok) {
        out_mat->AddProperty(&TransparencyFactor, 1, AI_MATKEY_TRANSPARENCYFACTOR);
    }

    // use of TransparencyFactor is inconsistent.
    // Maya always stores it as 1.0,
    // so we can't use it to set AI_MATKEY_OPACITY.
    // Blender is more sensible and stores it as the alpha value.
    // However both the FBX SDK and Blender always write an additional
    // legacy "Opacity" field, so we can try to use that.
    //
    // If we can't find it,
    // we can fall back to the value which the FBX SDK calculates
    // from transparency colour (RGB) and factor (F) as
    // 1.0 - F*((R+G+B)/3).
    //
    // There's no consistent way to interpret this opacity value,
    // so it's up to clients to do the correct thing.
    const float Opacity = PropertyGet<float>(props, "Opacity", ok);
    if (ok) {
        out_mat->AddProperty(&Opacity, 1, AI_MATKEY_OPACITY);
    } else if (CalculatedOpacity != 1.0) {
        out_mat->AddProperty(&CalculatedOpacity, 1, AI_MATKEY_OPACITY);
    }

    // reflection color and factor are stored separately
    const aiColor3D &Reflection = GetColorProperty(props, "ReflectionColor", ok, true);
    if (ok) {
        out_mat->AddProperty(&Reflection, 1, AI_MATKEY_COLOR_REFLECTIVE);
    }

    float ReflectionFactor = PropertyGet<float>(props, "ReflectionFactor", ok, true);
    if (ok) {
        out_mat->AddProperty(&ReflectionFactor, 1, AI_MATKEY_REFLECTIVITY);
    }

    const float BumpFactor = PropertyGet<float>(props, "BumpFactor", ok);
    if (ok) {
        out_mat->AddProperty(&BumpFactor, 1, AI_MATKEY_BUMPSCALING);
    }

    const float DispFactor = PropertyGet<float>(props, "DisplacementFactor", ok);
    if (ok) {
        out_mat->AddProperty(&DispFactor, 1, "$mat.displacementscaling", 0, 0);
    }
}

void FBXConverter::SetShadingPropertiesRaw(aiMaterial *out_mat, const PropertyTable &props, const TextureMap &_textures, const MeshGeometry *const mesh) {
    // Add all the unparsed properties with a "$raw." prefix

    const std::string prefix = "$raw.";

    for (const DirectPropertyMap::value_type &prop : props.GetUnparsedProperties()) {

        std::string name = prefix + prop.first;

        if (const TypedProperty<aiVector3D> *interpretedVec3 = prop.second->As<TypedProperty<aiVector3D>>()) {
            out_mat->AddProperty(&interpretedVec3->Value(), 1, name.c_str(), 0, 0);
        } else if (const TypedProperty<aiColor3D> *interpretedCol3 = prop.second->As<TypedProperty<aiColor3D>>()) {
            out_mat->AddProperty(&interpretedCol3->Value(), 1, name.c_str(), 0, 0);
        } else if (const TypedProperty<aiColor4D> *interpretedCol4 = prop.second->As<TypedProperty<aiColor4D>>()) {
            out_mat->AddProperty(&interpretedCol4->Value(), 1, name.c_str(), 0, 0);
        } else if (const TypedProperty<float> *interpretedFloat = prop.second->As<TypedProperty<float>>()) {
            out_mat->AddProperty(&interpretedFloat->Value(), 1, name.c_str(), 0, 0);
        } else if (const TypedProperty<int> *interpretedInt = prop.second->As<TypedProperty<int>>()) {
            out_mat->AddProperty(&interpretedInt->Value(), 1, name.c_str(), 0, 0);
        } else if (const TypedProperty<bool> *interpretedBool = prop.second->As<TypedProperty<bool>>()) {
            int value = interpretedBool->Value() ? 1 : 0;
            out_mat->AddProperty(&value, 1, name.c_str(), 0, 0);
        } else if (const TypedProperty<std::string> *interpretedString = prop.second->As<TypedProperty<std::string>>()) {
            const aiString value = aiString(interpretedString->Value());
            out_mat->AddProperty(&value, name.c_str(), 0, 0);
        }
    }

    // Add the textures' properties

    for (TextureMap::const_iterator it = _textures.begin(); it != _textures.end(); ++it) {

        std::string name = prefix + it->first;

        const Texture *const tex = it->second;
        if (tex != nullptr) {
            aiString path;
            path.Set(tex->RelativeFilename());

            const Video *media = tex->Media();
            if (media != nullptr && media->ContentLength() > 0) {
                unsigned int index;

                VideoMap::const_iterator videoIt = textures_converted.find(*media);
                if (videoIt != textures_converted.end()) {
                    index = videoIt->second;
                } else {
                    index = ConvertVideo(*media);
                    textures_converted[*media] = index;
                }

                // setup texture reference string (copied from ColladaLoader::FindFilenameForEffectTexture)
                path.data[0] = '*';
                path.length = 1 + ASSIMP_itoa10(path.data + 1, MAXLEN - 1, index);
            }

            out_mat->AddProperty(&path, (name + "|file").c_str(), aiTextureType_UNKNOWN, 0);

            aiUVTransform uvTrafo;
            // XXX handle all kinds of UV transformations
            uvTrafo.mScaling = tex->UVScaling();
            uvTrafo.mTranslation = tex->UVTranslation();
            out_mat->AddProperty(&uvTrafo, 1, (name + "|uvtrafo").c_str(), aiTextureType_UNKNOWN, 0);

            int uvIndex = 0;

            bool uvFound = false;
            const std::string &uvSet = PropertyGet<std::string>(tex->Props(), "UVSet", uvFound);
            if (uvFound) {
                // "default" is the name which usually appears in the FbxFileTexture template
                if (uvSet != "default" && uvSet.length()) {
                    // this is a bit awkward - we need to find a mesh that uses this
                    // material and scan its UV channels for the given UV name because
                    // assimp references UV channels by index, not by name.

                    // XXX: the case that UV channels may appear in different orders
                    // in meshes is unhandled. A possible solution would be to sort
                    // the UV channels alphabetically, but this would have the side
                    // effect that the primary (first) UV channel would sometimes
                    // be moved, causing trouble when users read only the first
                    // UV channel and ignore UV channel assignments altogether.

                    std::vector<aiMaterial *>::iterator materialIt = std::find(materials.begin(), materials.end(), out_mat);
                    const unsigned int matIndex = static_cast<unsigned int>(std::distance(materials.begin(), materialIt));

                    uvIndex = -1;
                    if (!mesh) {
                        for (const MeshMap::value_type &v : meshes_converted) {
                            const MeshGeometry *const meshGeom = dynamic_cast<const MeshGeometry *>(v.first);
                            if (!meshGeom) {
                                continue;
                            }

                            const MatIndexArray &mats = meshGeom->GetMaterialIndices();
                            if (std::find(mats.begin(), mats.end(), (int)matIndex) == mats.end()) {
                                continue;
                            }

                            int index = -1;
                            for (unsigned int i = 0; i < AI_MAX_NUMBER_OF_TEXTURECOORDS; ++i) {
                                if (meshGeom->GetTextureCoords(i).empty()) {
                                    break;
                                }
                                const std::string &curName = meshGeom->GetTextureCoordChannelName(i);
                                if (curName == uvSet) {
                                    index = static_cast<int>(i);
                                    break;
                                }
                            }
                            if (index == -1) {
                                FBXImporter::LogWarn("did not find UV channel named " + uvSet + " in a mesh using this material");
                                continue;
                            }

                            if (uvIndex == -1) {
                                uvIndex = index;
                            } else {
                                FBXImporter::LogWarn("the UV channel named " + uvSet + " appears at different positions in meshes, results will be wrong");
                            }
                        }
                    } else {
                        int index = -1;
                        for (unsigned int i = 0; i < AI_MAX_NUMBER_OF_TEXTURECOORDS; ++i) {
                            if (mesh->GetTextureCoords(i).empty()) {
                                break;
                            }
                            const std::string &curName = mesh->GetTextureCoordChannelName(i);
                            if (curName == uvSet) {
                                index = static_cast<int>(i);
                                break;
                            }
                        }
                        if (index == -1) {
                            FBXImporter::LogWarn("did not find UV channel named " + uvSet + " in a mesh using this material");
                        }

                        if (uvIndex == -1) {
                            uvIndex = index;
                        }
                    }

                    if (uvIndex == -1) {
                        FBXImporter::LogWarn("failed to resolve UV channel " + uvSet + ", using first UV channel");
                        uvIndex = 0;
                    }
                }
            }

            out_mat->AddProperty(&uvIndex, 1, (name + "|uvwsrc").c_str(), aiTextureType_UNKNOWN, 0);
        }
    }
}

double FBXConverter::FrameRateToDouble(FileGlobalSettings::FrameRate fp, double customFPSVal) {
    switch (fp) {
        case FileGlobalSettings::FrameRate_DEFAULT:
            return 1.0;

        case FileGlobalSettings::FrameRate_120:
            return 120.0;

        case FileGlobalSettings::FrameRate_100:
            return 100.0;

        case FileGlobalSettings::FrameRate_60:
            return 60.0;

        case FileGlobalSettings::FrameRate_50:
            return 50.0;

        case FileGlobalSettings::FrameRate_48:
            return 48.0;

        case FileGlobalSettings::FrameRate_30:
        case FileGlobalSettings::FrameRate_30_DROP:
            return 30.0;

        case FileGlobalSettings::FrameRate_NTSC_DROP_FRAME:
        case FileGlobalSettings::FrameRate_NTSC_FULL_FRAME:
            return 29.9700262;

        case FileGlobalSettings::FrameRate_PAL:
            return 25.0;

        case FileGlobalSettings::FrameRate_CINEMA:
            return 24.0;

        case FileGlobalSettings::FrameRate_1000:
            return 1000.0;

        case FileGlobalSettings::FrameRate_CINEMA_ND:
            return 23.976;

        case FileGlobalSettings::FrameRate_CUSTOM:
            return customFPSVal;

        case FileGlobalSettings::FrameRate_MAX: // this is to silence compiler warnings
            break;
    }

    ai_assert(false);

    return -1.0f;
}

void FBXConverter::ConvertAnimations() {
    // first of all determine framerate
    const FileGlobalSettings::FrameRate fps = doc.GlobalSettings().TimeMode();
    const float custom = doc.GlobalSettings().CustomFrameRate();
    anim_fps = FrameRateToDouble(fps, custom);

    const std::vector<const AnimationStack *> &curAnimations = doc.AnimationStacks();
    for (const AnimationStack *stack : curAnimations) {
        ConvertAnimationStack(*stack);
    }
}

std::string FBXConverter::FixNodeName(const std::string &name) {
    // strip Model:: prefix, avoiding ambiguities (i.e. don't strip if
    // this causes ambiguities, well possible between empty identifiers,
    // such as "Model::" and ""). Make sure the behaviour is consistent
    // across multiple calls to FixNodeName().
    if (name.substr(0, 7) == "Model::") {
        std::string temp = name.substr(7);
        return temp;
    }

    return name;
}

std::string FBXConverter::FixAnimMeshName(const std::string &name) {
    if (name.length()) {
        size_t indexOf = name.find_first_of("::");
        if (indexOf != std::string::npos && indexOf < name.size() - 2) {
            return name.substr(indexOf + 2);
        }
    }
    return name.length() ? name : "AnimMesh";
}

void FBXConverter::ConvertAnimationStack(const AnimationStack &st) {
    const AnimationLayerList &layers = st.Layers();
    if (layers.empty()) {
        return;
    }

    aiAnimation *const anim = new aiAnimation();
    animations.push_back(anim);

    // strip AnimationStack:: prefix
    std::string name = st.Name();
    if (name.substr(0, 16) == "AnimationStack::") {
        name = name.substr(16);
    } else if (name.substr(0, 11) == "AnimStack::") {
        name = name.substr(11);
    }

    anim->mName.Set(name);

    // need to find all nodes for which we need to generate node animations -
    // it may happen that we need to merge multiple layers, though.
    NodeMap node_map;

    // reverse mapping from curves to layers, much faster than querying
    // the FBX DOM for it.
    LayerMap layer_map;

    const char *prop_whitelist[] = {
        "Lcl Scaling",
        "Lcl Rotation",
        "Lcl Translation",
        "DeformPercent"
    };

    std::map<std::string, morphAnimData *> morphAnimDatas;

    for (const AnimationLayer *layer : layers) {
        ai_assert(layer);
        const AnimationCurveNodeList &nodes = layer->Nodes(prop_whitelist, 4);
        for (const AnimationCurveNode *node : nodes) {
            ai_assert(node);
            const Model *const model = dynamic_cast<const Model *>(node->Target());
            if (model) {
                const std::string &curName = FixNodeName(model->Name());
                node_map[curName].push_back(node);
                layer_map[node] = layer;
                continue;
            }
            const BlendShapeChannel *const bsc = dynamic_cast<const BlendShapeChannel *>(node->Target());
            if (bsc) {
                ProcessMorphAnimDatas(&morphAnimDatas, bsc, node);
            }
        }
    }

    // generate node animations
    std::vector<aiNodeAnim *> node_anims;

    double min_time = 1e10;
    double max_time = -1e10;

    int64_t start_time = st.LocalStart();
    int64_t stop_time = st.LocalStop();
    bool has_local_startstop = start_time != 0 || stop_time != 0;
    if (!has_local_startstop) {
        // no time range given, so accept every keyframe and use the actual min/max time
        // the numbers are INT64_MIN/MAX, the 20000 is for safety because GenerateNodeAnimations uses an epsilon of 10000
        start_time = -9223372036854775807ll + 20000;
        stop_time = 9223372036854775807ll - 20000;
    }

    try {
        for (const NodeMap::value_type &kv : node_map) {
            GenerateNodeAnimations(node_anims,
                    kv.first,
                    kv.second,
                    layer_map,
                    start_time, stop_time,
                    max_time,
                    min_time);
        }
    } catch (std::exception &) {
        std::for_each(node_anims.begin(), node_anims.end(), Util::delete_fun<aiNodeAnim>());
        throw;
    }

    if (node_anims.size() || morphAnimDatas.size()) {
        if (node_anims.size()) {
            anim->mChannels = new aiNodeAnim *[node_anims.size()]();
            anim->mNumChannels = static_cast<unsigned int>(node_anims.size());
            std::swap_ranges(node_anims.begin(), node_anims.end(), anim->mChannels);
        }
        if (morphAnimDatas.size()) {
            unsigned int numMorphMeshChannels = static_cast<unsigned int>(morphAnimDatas.size());
            anim->mMorphMeshChannels = new aiMeshMorphAnim *[numMorphMeshChannels];
            anim->mNumMorphMeshChannels = numMorphMeshChannels;
            unsigned int i = 0;
            for (auto morphAnimIt : morphAnimDatas) {
                morphAnimData *animData = morphAnimIt.second;
                unsigned int numKeys = static_cast<unsigned int>(animData->size());
                aiMeshMorphAnim *meshMorphAnim = new aiMeshMorphAnim();
                meshMorphAnim->mName.Set(morphAnimIt.first);
                meshMorphAnim->mNumKeys = numKeys;
                meshMorphAnim->mKeys = new aiMeshMorphKey[numKeys];
                unsigned int j = 0;
                for (auto animIt : *animData) {
                    morphKeyData *keyData = animIt.second;
                    unsigned int numValuesAndWeights = static_cast<unsigned int>(keyData->values.size());
                    meshMorphAnim->mKeys[j].mNumValuesAndWeights = numValuesAndWeights;
                    meshMorphAnim->mKeys[j].mValues = new unsigned int[numValuesAndWeights];
                    meshMorphAnim->mKeys[j].mWeights = new double[numValuesAndWeights];
                    meshMorphAnim->mKeys[j].mTime = CONVERT_FBX_TIME(animIt.first) * anim_fps;
                    for (unsigned int k = 0; k < numValuesAndWeights; k++) {
                        meshMorphAnim->mKeys[j].mValues[k] = keyData->values.at(k);
                        meshMorphAnim->mKeys[j].mWeights[k] = keyData->weights.at(k);
                    }
                    j++;
                }
                anim->mMorphMeshChannels[i++] = meshMorphAnim;
            }
        }
    } else {
        // empty animations would fail validation, so drop them
        delete anim;
        animations.pop_back();
        FBXImporter::LogInfo("ignoring empty AnimationStack (using IK?): " + name);
        return;
    }

    double start_time_fps = has_local_startstop ? (CONVERT_FBX_TIME(start_time) * anim_fps) : min_time;
    double stop_time_fps = has_local_startstop ? (CONVERT_FBX_TIME(stop_time) * anim_fps) : max_time;

    // adjust relative timing for animation
    for (unsigned int c = 0; c < anim->mNumChannels; c++) {
        aiNodeAnim *channel = anim->mChannels[c];
        for (uint32_t i = 0; i < channel->mNumPositionKeys; i++) {
            channel->mPositionKeys[i].mTime -= start_time_fps;
        }
        for (uint32_t i = 0; i < channel->mNumRotationKeys; i++) {
            channel->mRotationKeys[i].mTime -= start_time_fps;
        }
        for (uint32_t i = 0; i < channel->mNumScalingKeys; i++) {
            channel->mScalingKeys[i].mTime -= start_time_fps;
        }
    }
    for (unsigned int c = 0; c < anim->mNumMorphMeshChannels; c++) {
        aiMeshMorphAnim *channel = anim->mMorphMeshChannels[c];
        for (uint32_t i = 0; i < channel->mNumKeys; i++) {
            channel->mKeys[i].mTime -= start_time_fps;
        }
    }

    // for some mysterious reason, mDuration is simply the maximum key -- the
    // validator always assumes animations to start at zero.
    anim->mDuration = stop_time_fps - start_time_fps;
    anim->mTicksPerSecond = anim_fps;
}

// ------------------------------------------------------------------------------------------------
void FBXConverter::ProcessMorphAnimDatas(std::map<std::string, morphAnimData *> *morphAnimDatas, const BlendShapeChannel *bsc, const AnimationCurveNode *node) {
    std::vector<const Connection *> bscConnections = doc.GetConnectionsBySourceSequenced(bsc->ID(), "Deformer");
    for (const Connection *bscConnection : bscConnections) {
        auto bs = dynamic_cast<const BlendShape *>(bscConnection->DestinationObject());
        if (bs) {
            auto channelIt = std::find(bs->BlendShapeChannels().begin(), bs->BlendShapeChannels().end(), bsc);
            if (channelIt != bs->BlendShapeChannels().end()) {
                auto channelIndex = static_cast<unsigned int>(std::distance(bs->BlendShapeChannels().begin(), channelIt));
                std::vector<const Connection *> bsConnections = doc.GetConnectionsBySourceSequenced(bs->ID(), "Geometry");
                for (const Connection *bsConnection : bsConnections) {
                    auto geo = dynamic_cast<const Geometry *>(bsConnection->DestinationObject());
                    if (geo) {
                        std::vector<const Connection *> geoConnections = doc.GetConnectionsBySourceSequenced(geo->ID(), "Model");
                        for (const Connection *geoConnection : geoConnections) {
                            auto model = dynamic_cast<const Model *>(geoConnection->DestinationObject());
                            if (model) {
                                auto geoIt = std::find(model->GetGeometry().begin(), model->GetGeometry().end(), geo);
                                auto geoIndex = static_cast<unsigned int>(std::distance(model->GetGeometry().begin(), geoIt));
                                auto name = aiString(FixNodeName(model->Name() + "*"));
                                name.length = 1 + ASSIMP_itoa10(name.data + name.length, MAXLEN - 1, geoIndex);
                                morphAnimData *animData;
                                auto animIt = morphAnimDatas->find(name.C_Str());
                                if (animIt == morphAnimDatas->end()) {
                                    animData = new morphAnimData();
                                    morphAnimDatas->insert(std::make_pair(name.C_Str(), animData));
                                } else {
                                    animData = animIt->second;
                                }
                                for (std::pair<std::string, const AnimationCurve *> curvesIt : node->Curves()) {
                                    if (curvesIt.first == "d|DeformPercent") {
                                        const AnimationCurve *animationCurve = curvesIt.second;
                                        const KeyTimeList &keys = animationCurve->GetKeys();
                                        const KeyValueList &values = animationCurve->GetValues();
                                        unsigned int k = 0;
                                        for (auto key : keys) {
                                            morphKeyData *keyData;
                                            auto keyIt = animData->find(key);
                                            if (keyIt == animData->end()) {
                                                keyData = new morphKeyData();
                                                animData->insert(std::make_pair(key, keyData));
                                            } else {
                                                keyData = keyIt->second;
                                            }
                                            keyData->values.push_back(channelIndex);
                                            keyData->weights.push_back(values.at(k) / 100.0f);
                                            k++;
                                        }
                                    }
                                }
                            }
                        }
                    }
                }
            }
        }
    }
}

// ------------------------------------------------------------------------------------------------
#ifdef ASSIMP_BUILD_DEBUG
// ------------------------------------------------------------------------------------------------
// sanity check whether the input is ok
static void validateAnimCurveNodes(const std::vector<const AnimationCurveNode *> &curves,
        bool strictMode) {
    const Object *target(nullptr);
    for (const AnimationCurveNode *node : curves) {
        if (!target) {
            target = node->Target();
        }
        if (node->Target() != target) {
            FBXImporter::LogWarn("Node target is nullptr type.");
        }
        if (strictMode) {
            ai_assert(node->Target() == target);
        }
    }
}
#endif // ASSIMP_BUILD_DEBUG

// ------------------------------------------------------------------------------------------------
void FBXConverter::GenerateNodeAnimations(std::vector<aiNodeAnim *> &node_anims,
        const std::string &fixed_name,
        const std::vector<const AnimationCurveNode *> &curves,
        const LayerMap &layer_map,
        int64_t start, int64_t stop,
        double &max_time,
        double &min_time) {

    NodeMap node_property_map;
    ai_assert(curves.size());

#ifdef ASSIMP_BUILD_DEBUG
    validateAnimCurveNodes(curves, doc.Settings().strictMode);
#endif
    const AnimationCurveNode *curve_node = nullptr;
    for (const AnimationCurveNode *node : curves) {
        ai_assert(node);

        if (node->TargetProperty().empty()) {
            FBXImporter::LogWarn("target property for animation curve not set: " + node->Name());
            continue;
        }

        curve_node = node;
        if (node->Curves().empty()) {
            FBXImporter::LogWarn("no animation curves assigned to AnimationCurveNode: " + node->Name());
            continue;
        }

        node_property_map[node->TargetProperty()].push_back(node);
    }

    ai_assert(curve_node);
    ai_assert(curve_node->TargetAsModel());

    const Model &target = *curve_node->TargetAsModel();

    // check for all possible transformation components
    NodeMap::const_iterator chain[TransformationComp_MAXIMUM];

    bool has_any = false;
    bool has_complex = false;

    for (size_t i = 0; i < TransformationComp_MAXIMUM; ++i) {
        const TransformationComp comp = static_cast<TransformationComp>(i);

        // inverse pivots don't exist in the input, we just generate them
        if (comp == TransformationComp_RotationPivotInverse || comp == TransformationComp_ScalingPivotInverse) {
            chain[i] = node_property_map.end();
            continue;
        }

        chain[i] = node_property_map.find(NameTransformationCompProperty(comp));
        if (chain[i] != node_property_map.end()) {

            // check if this curves contains redundant information by looking
            // up the corresponding node's transformation chain.
            if (doc.Settings().optimizeEmptyAnimationCurves &&
                    IsRedundantAnimationData(target, comp, (chain[i]->second))) {

                FBXImporter::LogDebug("dropping redundant animation channel for node " + target.Name());
                continue;
            }

            has_any = true;

            if (comp != TransformationComp_Rotation && comp != TransformationComp_Scaling && comp != TransformationComp_Translation) {
                has_complex = true;
            }
        }
    }

    if (!has_any) {
        FBXImporter::LogWarn("ignoring node animation, did not find any transformation key frames");
        return;
    }

    // this needs to play nicely with GenerateTransformationNodeChain() which will
    // be invoked _later_ (animations come first). If this node has only rotation,
    // scaling and translation _and_ there are no animated other components either,
    // we can use a single node and also a single node animation channel.
    if (!has_complex && !NeedsComplexTransformationChain(target)) {

        aiNodeAnim *const nd = GenerateSimpleNodeAnim(fixed_name, target, chain,
                node_property_map.end(),
                layer_map,
                start, stop,
                max_time,
                min_time,
                true // input is TRS order, assimp is SRT
        );

        ai_assert(nd);
        if (nd->mNumPositionKeys == 0 && nd->mNumRotationKeys == 0 && nd->mNumScalingKeys == 0) {
            delete nd;
        } else {
            node_anims.push_back(nd);
        }
        return;
    }

    // otherwise, things get gruesome and we need separate animation channels
    // for each part of the transformation chain. Remember which channels
    // we generated and pass this information to the node conversion
    // code to avoid nodes that have identity transform, but non-identity
    // animations, being dropped.
    unsigned int flags = 0, bit = 0x1;
    for (size_t i = 0; i < TransformationComp_MAXIMUM; ++i, bit <<= 1) {
        const TransformationComp comp = static_cast<TransformationComp>(i);

        if (chain[i] != node_property_map.end()) {
            flags |= bit;

            ai_assert(comp != TransformationComp_RotationPivotInverse);
            ai_assert(comp != TransformationComp_ScalingPivotInverse);

            const std::string &chain_name = NameTransformationChainNode(fixed_name, comp);

            aiNodeAnim *na = nullptr;
            switch (comp) {
                case TransformationComp_Rotation:
                case TransformationComp_PreRotation:
                case TransformationComp_PostRotation:
                case TransformationComp_GeometricRotation:
                    na = GenerateRotationNodeAnim(chain_name,
                            target,
                            (*chain[i]).second,
                            layer_map,
                            start, stop,
                            max_time,
                            min_time);

                    break;

                case TransformationComp_RotationOffset:
                case TransformationComp_RotationPivot:
                case TransformationComp_ScalingOffset:
                case TransformationComp_ScalingPivot:
                case TransformationComp_Translation:
                case TransformationComp_GeometricTranslation:
                    na = GenerateTranslationNodeAnim(chain_name,
                            target,
                            (*chain[i]).second,
                            layer_map,
                            start, stop,
                            max_time,
                            min_time);

                    // pivoting requires us to generate an implicit inverse channel to undo the pivot translation
                    if (comp == TransformationComp_RotationPivot) {
                        const std::string &invName = NameTransformationChainNode(fixed_name,
                                TransformationComp_RotationPivotInverse);

                        aiNodeAnim *const inv = GenerateTranslationNodeAnim(invName,
                                target,
                                (*chain[i]).second,
                                layer_map,
                                start, stop,
                                max_time,
                                min_time,
                                true);

                        ai_assert(inv);
                        if (inv->mNumPositionKeys == 0 && inv->mNumRotationKeys == 0 && inv->mNumScalingKeys == 0) {
                            delete inv;
                        } else {
                            node_anims.push_back(inv);
                        }

                        ai_assert(TransformationComp_RotationPivotInverse > i);
                        flags |= bit << (TransformationComp_RotationPivotInverse - i);
                    } else if (comp == TransformationComp_ScalingPivot) {
                        const std::string &invName = NameTransformationChainNode(fixed_name,
                                TransformationComp_ScalingPivotInverse);

                        aiNodeAnim *const inv = GenerateTranslationNodeAnim(invName,
                                target,
                                (*chain[i]).second,
                                layer_map,
                                start, stop,
                                max_time,
                                min_time,
                                true);

                        ai_assert(inv);
                        if (inv->mNumPositionKeys == 0 && inv->mNumRotationKeys == 0 && inv->mNumScalingKeys == 0) {
                            delete inv;
                        } else {
                            node_anims.push_back(inv);
                        }

                        ai_assert(TransformationComp_RotationPivotInverse > i);
                        flags |= bit << (TransformationComp_RotationPivotInverse - i);
                    }

                    break;

                case TransformationComp_Scaling:
                case TransformationComp_GeometricScaling:
                    na = GenerateScalingNodeAnim(chain_name,
                            target,
                            (*chain[i]).second,
                            layer_map,
                            start, stop,
                            max_time,
                            min_time);

                    break;

                default:
                    ai_assert(false);
            }

            ai_assert(na);
            if (na->mNumPositionKeys == 0 && na->mNumRotationKeys == 0 && na->mNumScalingKeys == 0) {
                delete na;
            } else {
                node_anims.push_back(na);
            }
            continue;
        }
    }

    node_anim_chain_bits[fixed_name] = flags;
}

bool FBXConverter::IsRedundantAnimationData(const Model &target,
        TransformationComp comp,
        const std::vector<const AnimationCurveNode *> &curves) {
    ai_assert(curves.size());

    // look for animation nodes with
    //  * sub channels for all relevant components set
    //  * one key/value pair per component
    //  * combined values match up the corresponding value in the bind pose node transformation
    // only such nodes are 'redundant' for this function.

    if (curves.size() > 1) {
        return false;
    }

    const AnimationCurveNode &nd = *curves.front();
    const AnimationCurveMap &sub_curves = nd.Curves();

    const AnimationCurveMap::const_iterator dx = sub_curves.find("d|X");
    const AnimationCurveMap::const_iterator dy = sub_curves.find("d|Y");
    const AnimationCurveMap::const_iterator dz = sub_curves.find("d|Z");

    if (dx == sub_curves.end() || dy == sub_curves.end() || dz == sub_curves.end()) {
        return false;
    }

    const KeyValueList &vx = (*dx).second->GetValues();
    const KeyValueList &vy = (*dy).second->GetValues();
    const KeyValueList &vz = (*dz).second->GetValues();

    if (vx.size() != 1 || vy.size() != 1 || vz.size() != 1) {
        return false;
    }

    const aiVector3D dyn_val = aiVector3D(vx[0], vy[0], vz[0]);
    const aiVector3D &static_val = PropertyGet<aiVector3D>(target.Props(),
            NameTransformationCompProperty(comp),
            TransformationCompDefaultValue(comp));

    const float epsilon = Math::getEpsilon<float>();
    return (dyn_val - static_val).SquareLength() < epsilon;
}

aiNodeAnim *FBXConverter::GenerateRotationNodeAnim(const std::string &name,
        const Model &target,
        const std::vector<const AnimationCurveNode *> &curves,
        const LayerMap &layer_map,
        int64_t start, int64_t stop,
        double &max_time,
        double &min_time) {
    std::unique_ptr<aiNodeAnim> na(new aiNodeAnim());
    na->mNodeName.Set(name);

    ConvertRotationKeys(na.get(), curves, layer_map, start, stop, max_time, min_time, target.RotationOrder());

    // dummy scaling key
    na->mScalingKeys = new aiVectorKey[1];
    na->mNumScalingKeys = 1;

    na->mScalingKeys[0].mTime = 0.;
    na->mScalingKeys[0].mValue = aiVector3D(1.0f, 1.0f, 1.0f);

    // dummy position key
    na->mPositionKeys = new aiVectorKey[1];
    na->mNumPositionKeys = 1;

    na->mPositionKeys[0].mTime = 0.;
    na->mPositionKeys[0].mValue = aiVector3D();

    return na.release();
}

aiNodeAnim *FBXConverter::GenerateScalingNodeAnim(const std::string &name,
        const Model & /*target*/,
        const std::vector<const AnimationCurveNode *> &curves,
        const LayerMap &layer_map,
        int64_t start, int64_t stop,
        double &max_time,
        double &min_time) {
    std::unique_ptr<aiNodeAnim> na(new aiNodeAnim());
    na->mNodeName.Set(name);

    ConvertScaleKeys(na.get(), curves, layer_map, start, stop, max_time, min_time);

    // dummy rotation key
    na->mRotationKeys = new aiQuatKey[1];
    na->mNumRotationKeys = 1;

    na->mRotationKeys[0].mTime = 0.;
    na->mRotationKeys[0].mValue = aiQuaternion();

    // dummy position key
    na->mPositionKeys = new aiVectorKey[1];
    na->mNumPositionKeys = 1;

    na->mPositionKeys[0].mTime = 0.;
    na->mPositionKeys[0].mValue = aiVector3D();

    return na.release();
}

aiNodeAnim *FBXConverter::GenerateTranslationNodeAnim(const std::string &name,
        const Model & /*target*/,
        const std::vector<const AnimationCurveNode *> &curves,
        const LayerMap &layer_map,
        int64_t start, int64_t stop,
        double &max_time,
        double &min_time,
        bool inverse) {
    std::unique_ptr<aiNodeAnim> na(new aiNodeAnim());
    na->mNodeName.Set(name);

    ConvertTranslationKeys(na.get(), curves, layer_map, start, stop, max_time, min_time);

    if (inverse) {
        for (unsigned int i = 0; i < na->mNumPositionKeys; ++i) {
            na->mPositionKeys[i].mValue *= -1.0f;
        }
    }

    // dummy scaling key
    na->mScalingKeys = new aiVectorKey[1];
    na->mNumScalingKeys = 1;

    na->mScalingKeys[0].mTime = 0.;
    na->mScalingKeys[0].mValue = aiVector3D(1.0f, 1.0f, 1.0f);

    // dummy rotation key
    na->mRotationKeys = new aiQuatKey[1];
    na->mNumRotationKeys = 1;

    na->mRotationKeys[0].mTime = 0.;
    na->mRotationKeys[0].mValue = aiQuaternion();

    return na.release();
}

aiNodeAnim *FBXConverter::GenerateSimpleNodeAnim(const std::string &name,
        const Model &target,
        NodeMap::const_iterator chain[TransformationComp_MAXIMUM],
        NodeMap::const_iterator iter_end,
        const LayerMap &layer_map,
        int64_t start, int64_t stop,
        double &max_time,
        double &min_time,
        bool reverse_order)

{
    std::unique_ptr<aiNodeAnim> na(new aiNodeAnim());
    na->mNodeName.Set(name);

    const PropertyTable &props = target.Props();

    // need to convert from TRS order to SRT?
    if (reverse_order) {

        aiVector3D def_scale = PropertyGet(props, "Lcl Scaling", aiVector3D(1.f, 1.f, 1.f));
        aiVector3D def_translate = PropertyGet(props, "Lcl Translation", aiVector3D(0.f, 0.f, 0.f));
        aiVector3D def_rot = PropertyGet(props, "Lcl Rotation", aiVector3D(0.f, 0.f, 0.f));

        KeyFrameListList scaling;
        KeyFrameListList translation;
        KeyFrameListList rotation;

        if (chain[TransformationComp_Scaling] != iter_end) {
            scaling = GetKeyframeList((*chain[TransformationComp_Scaling]).second, start, stop);
        }

        if (chain[TransformationComp_Translation] != iter_end) {
            translation = GetKeyframeList((*chain[TransformationComp_Translation]).second, start, stop);
        }

        if (chain[TransformationComp_Rotation] != iter_end) {
            rotation = GetKeyframeList((*chain[TransformationComp_Rotation]).second, start, stop);
        }

        KeyFrameListList joined;
        joined.insert(joined.end(), scaling.begin(), scaling.end());
        joined.insert(joined.end(), translation.begin(), translation.end());
        joined.insert(joined.end(), rotation.begin(), rotation.end());

        const KeyTimeList &times = GetKeyTimeList(joined);

        aiQuatKey *out_quat = new aiQuatKey[times.size()];
        aiVectorKey *out_scale = new aiVectorKey[times.size()];
        aiVectorKey *out_translation = new aiVectorKey[times.size()];

        if (times.size()) {
            ConvertTransformOrder_TRStoSRT(out_quat, out_scale, out_translation,
                    scaling,
                    translation,
                    rotation,
                    times,
                    max_time,
                    min_time,
                    target.RotationOrder(),
                    def_scale,
                    def_translate,
                    def_rot);
        }

        // XXX remove duplicates / redundant keys which this operation did
        // likely produce if not all three channels were equally dense.

        na->mNumScalingKeys = static_cast<unsigned int>(times.size());
        na->mNumRotationKeys = na->mNumScalingKeys;
        na->mNumPositionKeys = na->mNumScalingKeys;

        na->mScalingKeys = out_scale;
        na->mRotationKeys = out_quat;
        na->mPositionKeys = out_translation;
    } else {

        // if a particular transformation is not given, grab it from
        // the corresponding node to meet the semantics of aiNodeAnim,
        // which requires all of rotation, scaling and translation
        // to be set.
        if (chain[TransformationComp_Scaling] != iter_end) {
            ConvertScaleKeys(na.get(), (*chain[TransformationComp_Scaling]).second,
                    layer_map,
                    start, stop,
                    max_time,
                    min_time);
        } else {
            na->mScalingKeys = new aiVectorKey[1];
            na->mNumScalingKeys = 1;

            na->mScalingKeys[0].mTime = 0.;
            na->mScalingKeys[0].mValue = PropertyGet(props, "Lcl Scaling",
                    aiVector3D(1.f, 1.f, 1.f));
        }

        if (chain[TransformationComp_Rotation] != iter_end) {
            ConvertRotationKeys(na.get(), (*chain[TransformationComp_Rotation]).second,
                    layer_map,
                    start, stop,
                    max_time,
                    min_time,
                    target.RotationOrder());
        } else {
            na->mRotationKeys = new aiQuatKey[1];
            na->mNumRotationKeys = 1;

            na->mRotationKeys[0].mTime = 0.;
            na->mRotationKeys[0].mValue = EulerToQuaternion(
                    PropertyGet(props, "Lcl Rotation", aiVector3D(0.f, 0.f, 0.f)),
                    target.RotationOrder());
        }

        if (chain[TransformationComp_Translation] != iter_end) {
            ConvertTranslationKeys(na.get(), (*chain[TransformationComp_Translation]).second,
                    layer_map,
                    start, stop,
                    max_time,
                    min_time);
        } else {
            na->mPositionKeys = new aiVectorKey[1];
            na->mNumPositionKeys = 1;

            na->mPositionKeys[0].mTime = 0.;
            na->mPositionKeys[0].mValue = PropertyGet(props, "Lcl Translation",
                    aiVector3D(0.f, 0.f, 0.f));
        }
    }
    return na.release();
}

FBXConverter::KeyFrameListList FBXConverter::GetKeyframeList(const std::vector<const AnimationCurveNode *> &nodes, int64_t start, int64_t stop) {
    KeyFrameListList inputs;
    inputs.reserve(nodes.size() * 3);

    //give some breathing room for rounding errors
    int64_t adj_start = start - 10000;
    int64_t adj_stop = stop + 10000;

    for (const AnimationCurveNode *node : nodes) {
        ai_assert(node);

        const AnimationCurveMap &curves = node->Curves();
        for (const AnimationCurveMap::value_type &kv : curves) {

            unsigned int mapto;
            if (kv.first == "d|X") {
                mapto = 0;
            } else if (kv.first == "d|Y") {
                mapto = 1;
            } else if (kv.first == "d|Z") {
                mapto = 2;
            } else {
                FBXImporter::LogWarn("ignoring scale animation curve, did not recognize target component");
                continue;
            }

            const AnimationCurve *const curve = kv.second;
            ai_assert(curve->GetKeys().size() == curve->GetValues().size() && curve->GetKeys().size());

            //get values within the start/stop time window
            std::shared_ptr<KeyTimeList> Keys(new KeyTimeList());
            std::shared_ptr<KeyValueList> Values(new KeyValueList());
            const size_t count = curve->GetKeys().size();
            Keys->reserve(count);
            Values->reserve(count);
            for (size_t n = 0; n < count; n++) {
                int64_t k = curve->GetKeys().at(n);
                if (k >= adj_start && k <= adj_stop) {
                    Keys->push_back(k);
                    Values->push_back(curve->GetValues().at(n));
                }
            }

            inputs.push_back(std::make_tuple(Keys, Values, mapto));
        }
    }
    return inputs; // pray for NRVO :-)
}

KeyTimeList FBXConverter::GetKeyTimeList(const KeyFrameListList &inputs) {
    ai_assert(!inputs.empty());

    // reserve some space upfront - it is likely that the key-frame lists
    // have matching time values, so max(of all key-frame lists) should
    // be a good estimate.
    KeyTimeList keys;

    size_t estimate = 0;
    for (const KeyFrameList &kfl : inputs) {
        estimate = std::max(estimate, std::get<0>(kfl)->size());
    }

    keys.reserve(estimate);

    std::vector<unsigned int> next_pos;
    next_pos.resize(inputs.size(), 0);

    const size_t count = inputs.size();
    while (true) {

        int64_t min_tick = std::numeric_limits<int64_t>::max();
        for (size_t i = 0; i < count; ++i) {
            const KeyFrameList &kfl = inputs[i];

            if (std::get<0>(kfl)->size() > next_pos[i] && std::get<0>(kfl)->at(next_pos[i]) < min_tick) {
                min_tick = std::get<0>(kfl)->at(next_pos[i]);
            }
        }

        if (min_tick == std::numeric_limits<int64_t>::max()) {
            break;
        }
        keys.push_back(min_tick);

        for (size_t i = 0; i < count; ++i) {
            const KeyFrameList &kfl = inputs[i];

            while (std::get<0>(kfl)->size() > next_pos[i] && std::get<0>(kfl)->at(next_pos[i]) == min_tick) {
                ++next_pos[i];
            }
        }
    }

    return keys;
}

void FBXConverter::InterpolateKeys(aiVectorKey *valOut, const KeyTimeList &keys, const KeyFrameListList &inputs,
        const aiVector3D &def_value,
        double &max_time,
        double &min_time) {
    ai_assert(!keys.empty());
    ai_assert(nullptr != valOut);

    std::vector<unsigned int> next_pos;
    const size_t count(inputs.size());

    next_pos.resize(inputs.size(), 0);

    for (KeyTimeList::value_type time : keys) {
        ai_real result[3] = { def_value.x, def_value.y, def_value.z };

        for (size_t i = 0; i < count; ++i) {
            const KeyFrameList &kfl = inputs[i];

            const size_t ksize = std::get<0>(kfl)->size();
            if (ksize == 0) {
                continue;
            }
            if (ksize > next_pos[i] && std::get<0>(kfl)->at(next_pos[i]) == time) {
                ++next_pos[i];
            }

            const size_t id0 = next_pos[i] > 0 ? next_pos[i] - 1 : 0;
            const size_t id1 = next_pos[i] == ksize ? ksize - 1 : next_pos[i];

            // use lerp for interpolation
            const KeyValueList::value_type valueA = std::get<1>(kfl)->at(id0);
            const KeyValueList::value_type valueB = std::get<1>(kfl)->at(id1);

            const KeyTimeList::value_type timeA = std::get<0>(kfl)->at(id0);
            const KeyTimeList::value_type timeB = std::get<0>(kfl)->at(id1);

            const ai_real factor = timeB == timeA ? ai_real(0.) : static_cast<ai_real>((time - timeA)) / (timeB - timeA);
            const ai_real interpValue = static_cast<ai_real>(valueA + (valueB - valueA) * factor);

            result[std::get<2>(kfl)] = interpValue;
        }

        // magic value to convert fbx times to seconds
        valOut->mTime = CONVERT_FBX_TIME(time) * anim_fps;

        min_time = std::min(min_time, valOut->mTime);
        max_time = std::max(max_time, valOut->mTime);

        valOut->mValue.x = result[0];
        valOut->mValue.y = result[1];
        valOut->mValue.z = result[2];

        ++valOut;
    }
}

void FBXConverter::InterpolateKeys(aiQuatKey *valOut, const KeyTimeList &keys, const KeyFrameListList &inputs,
        const aiVector3D &def_value,
        double &maxTime,
        double &minTime,
        Model::RotOrder order) {
    ai_assert(!keys.empty());
    ai_assert(nullptr != valOut);

    std::unique_ptr<aiVectorKey[]> temp(new aiVectorKey[keys.size()]);
    InterpolateKeys(temp.get(), keys, inputs, def_value, maxTime, minTime);

    aiMatrix4x4 m;

    aiQuaternion lastq;

    for (size_t i = 0, c = keys.size(); i < c; ++i) {

        valOut[i].mTime = temp[i].mTime;

        GetRotationMatrix(order, temp[i].mValue, m);
        aiQuaternion quat = aiQuaternion(aiMatrix3x3(m));

        // take shortest path by checking the inner product
        // http://www.3dkingdoms.com/weekly/weekly.php?a=36
        if (quat.x * lastq.x + quat.y * lastq.y + quat.z * lastq.z + quat.w * lastq.w < 0) {
            quat.x = -quat.x;
            quat.y = -quat.y;
            quat.z = -quat.z;
            quat.w = -quat.w;
        }
        lastq = quat;

        valOut[i].mValue = quat;
    }
}

void FBXConverter::ConvertTransformOrder_TRStoSRT(aiQuatKey *out_quat, aiVectorKey *out_scale,
        aiVectorKey *out_translation,
        const KeyFrameListList &scaling,
        const KeyFrameListList &translation,
        const KeyFrameListList &rotation,
        const KeyTimeList &times,
        double &maxTime,
        double &minTime,
        Model::RotOrder order,
        const aiVector3D &def_scale,
        const aiVector3D &def_translate,
        const aiVector3D &def_rotation) {
    if (rotation.size()) {
        InterpolateKeys(out_quat, times, rotation, def_rotation, maxTime, minTime, order);
    } else {
        for (size_t i = 0; i < times.size(); ++i) {
            out_quat[i].mTime = CONVERT_FBX_TIME(times[i]) * anim_fps;
            out_quat[i].mValue = EulerToQuaternion(def_rotation, order);
        }
    }

    if (scaling.size()) {
        InterpolateKeys(out_scale, times, scaling, def_scale, maxTime, minTime);
    } else {
        for (size_t i = 0; i < times.size(); ++i) {
            out_scale[i].mTime = CONVERT_FBX_TIME(times[i]) * anim_fps;
            out_scale[i].mValue = def_scale;
        }
    }

    if (translation.size()) {
        InterpolateKeys(out_translation, times, translation, def_translate, maxTime, minTime);
    } else {
        for (size_t i = 0; i < times.size(); ++i) {
            out_translation[i].mTime = CONVERT_FBX_TIME(times[i]) * anim_fps;
            out_translation[i].mValue = def_translate;
        }
    }

    const size_t count = times.size();
    for (size_t i = 0; i < count; ++i) {
        aiQuaternion &r = out_quat[i].mValue;
        aiVector3D &s = out_scale[i].mValue;
        aiVector3D &t = out_translation[i].mValue;

        aiMatrix4x4 mat, temp;
        aiMatrix4x4::Translation(t, mat);
        mat *= aiMatrix4x4(r.GetMatrix());
        mat *= aiMatrix4x4::Scaling(s, temp);

        mat.Decompose(s, r, t);
    }
}

aiQuaternion FBXConverter::EulerToQuaternion(const aiVector3D &rot, Model::RotOrder order) {
    aiMatrix4x4 m;
    GetRotationMatrix(order, rot, m);

    return aiQuaternion(aiMatrix3x3(m));
}

void FBXConverter::ConvertScaleKeys(aiNodeAnim *na, const std::vector<const AnimationCurveNode *> &nodes, const LayerMap & /*layers*/,
        int64_t start, int64_t stop,
        double &maxTime,
        double &minTime) {
    ai_assert(nodes.size());

    // XXX for now, assume scale should be blended geometrically (i.e. two
    // layers should be multiplied with each other). There is a FBX
    // property in the layer to specify the behaviour, though.

    const KeyFrameListList &inputs = GetKeyframeList(nodes, start, stop);
    const KeyTimeList &keys = GetKeyTimeList(inputs);

    na->mNumScalingKeys = static_cast<unsigned int>(keys.size());
    na->mScalingKeys = new aiVectorKey[keys.size()];
    if (keys.size() > 0) {
        InterpolateKeys(na->mScalingKeys, keys, inputs, aiVector3D(1.0f, 1.0f, 1.0f), maxTime, minTime);
    }
}

void FBXConverter::ConvertTranslationKeys(aiNodeAnim *na, const std::vector<const AnimationCurveNode *> &nodes,
        const LayerMap & /*layers*/,
        int64_t start, int64_t stop,
        double &maxTime,
        double &minTime) {
    ai_assert(nodes.size());

    // XXX see notes in ConvertScaleKeys()
    const KeyFrameListList &inputs = GetKeyframeList(nodes, start, stop);
    const KeyTimeList &keys = GetKeyTimeList(inputs);

    na->mNumPositionKeys = static_cast<unsigned int>(keys.size());
    na->mPositionKeys = new aiVectorKey[keys.size()];
    if (keys.size() > 0)
        InterpolateKeys(na->mPositionKeys, keys, inputs, aiVector3D(0.0f, 0.0f, 0.0f), maxTime, minTime);
}

void FBXConverter::ConvertRotationKeys(aiNodeAnim *na, const std::vector<const AnimationCurveNode *> &nodes,
        const LayerMap & /*layers*/,
        int64_t start, int64_t stop,
        double &maxTime,
        double &minTime,
        Model::RotOrder order) {
    ai_assert(nodes.size());

    // XXX see notes in ConvertScaleKeys()
    const std::vector<KeyFrameList> &inputs = GetKeyframeList(nodes, start, stop);
    const KeyTimeList &keys = GetKeyTimeList(inputs);

    na->mNumRotationKeys = static_cast<unsigned int>(keys.size());
    na->mRotationKeys = new aiQuatKey[keys.size()];
    if (!keys.empty()) {
        InterpolateKeys(na->mRotationKeys, keys, inputs, aiVector3D(0.0f, 0.0f, 0.0f), maxTime, minTime, order);
    }
}

void FBXConverter::ConvertGlobalSettings() {
    if (nullptr == mSceneOut) {
        return;
    }

    const bool hasGenerator = !doc.Creator().empty();

    mSceneOut->mMetaData = aiMetadata::Alloc(16 + (hasGenerator ? 1 : 0));
    mSceneOut->mMetaData->Set(0, "UpAxis", doc.GlobalSettings().UpAxis());
    mSceneOut->mMetaData->Set(1, "UpAxisSign", doc.GlobalSettings().UpAxisSign());
    mSceneOut->mMetaData->Set(2, "FrontAxis", doc.GlobalSettings().FrontAxis());
    mSceneOut->mMetaData->Set(3, "FrontAxisSign", doc.GlobalSettings().FrontAxisSign());
    mSceneOut->mMetaData->Set(4, "CoordAxis", doc.GlobalSettings().CoordAxis());
    mSceneOut->mMetaData->Set(5, "CoordAxisSign", doc.GlobalSettings().CoordAxisSign());
    mSceneOut->mMetaData->Set(6, "OriginalUpAxis", doc.GlobalSettings().OriginalUpAxis());
    mSceneOut->mMetaData->Set(7, "OriginalUpAxisSign", doc.GlobalSettings().OriginalUpAxisSign());
    mSceneOut->mMetaData->Set(8, "UnitScaleFactor", (double)doc.GlobalSettings().UnitScaleFactor());
    mSceneOut->mMetaData->Set(9, "OriginalUnitScaleFactor", doc.GlobalSettings().OriginalUnitScaleFactor());
    mSceneOut->mMetaData->Set(10, "AmbientColor", doc.GlobalSettings().AmbientColor());
    mSceneOut->mMetaData->Set(11, "FrameRate", (int)doc.GlobalSettings().TimeMode());
    mSceneOut->mMetaData->Set(12, "TimeSpanStart", doc.GlobalSettings().TimeSpanStart());
    mSceneOut->mMetaData->Set(13, "TimeSpanStop", doc.GlobalSettings().TimeSpanStop());
    mSceneOut->mMetaData->Set(14, "CustomFrameRate", doc.GlobalSettings().CustomFrameRate());
    mSceneOut->mMetaData->Set(15, AI_METADATA_SOURCE_FORMAT_VERSION, aiString(to_string(doc.FBXVersion())));
    if (hasGenerator) {
        mSceneOut->mMetaData->Set(16, AI_METADATA_SOURCE_GENERATOR, aiString(doc.Creator()));
    }
}

void FBXConverter::TransferDataToScene() {
    ai_assert(!mSceneOut->mMeshes);
    ai_assert(!mSceneOut->mNumMeshes);

    // note: the trailing () ensures initialization with nullptr - not
    // many C++ users seem to know this, so pointing it out to avoid
    // confusion why this code works.

    if (mMeshes.size()) {
        mSceneOut->mMeshes = new aiMesh *[mMeshes.size()]();
        mSceneOut->mNumMeshes = static_cast<unsigned int>(mMeshes.size());

        std::swap_ranges(mMeshes.begin(), mMeshes.end(), mSceneOut->mMeshes);
    }

    if (materials.size()) {
        mSceneOut->mMaterials = new aiMaterial *[materials.size()]();
        mSceneOut->mNumMaterials = static_cast<unsigned int>(materials.size());

        std::swap_ranges(materials.begin(), materials.end(), mSceneOut->mMaterials);
    }

    if (animations.size()) {
        mSceneOut->mAnimations = new aiAnimation *[animations.size()]();
        mSceneOut->mNumAnimations = static_cast<unsigned int>(animations.size());

        std::swap_ranges(animations.begin(), animations.end(), mSceneOut->mAnimations);
    }

    if (lights.size()) {
        mSceneOut->mLights = new aiLight *[lights.size()]();
        mSceneOut->mNumLights = static_cast<unsigned int>(lights.size());

        std::swap_ranges(lights.begin(), lights.end(), mSceneOut->mLights);
    }

    if (cameras.size()) {
        mSceneOut->mCameras = new aiCamera *[cameras.size()]();
        mSceneOut->mNumCameras = static_cast<unsigned int>(cameras.size());

        std::swap_ranges(cameras.begin(), cameras.end(), mSceneOut->mCameras);
    }

    if (textures.size()) {
        mSceneOut->mTextures = new aiTexture *[textures.size()]();
        mSceneOut->mNumTextures = static_cast<unsigned int>(textures.size());

        std::swap_ranges(textures.begin(), textures.end(), mSceneOut->mTextures);
    }
}

void FBXConverter::ConvertOrphantEmbeddedTextures() {
    // in C++14 it could be:
    // for (auto&& [id, object] : objects)
    for (auto &&id_and_object : doc.Objects()) {
        auto &&id = std::get<0>(id_and_object);
        auto &&object = std::get<1>(id_and_object);
        // If an object doesn't have parent
        if (doc.ConnectionsBySource().count(id) == 0) {
            const Texture *realTexture = nullptr;
            try {
                const auto &element = object->GetElement();
                const Token &key = element.KeyToken();
                const char *obtype = key.begin();
                const size_t length = static_cast<size_t>(key.end() - key.begin());
                if (strncmp(obtype, "Texture", length) == 0) {
                    const Texture *texture = static_cast<const Texture *>(object->Get());
                    if (texture->Media() && texture->Media()->ContentLength() > 0) {
                        realTexture = texture;
                    }
                }
            } catch (...) {
                // do nothing
            }
            if (realTexture) {
                const Video *media = realTexture->Media();
                unsigned int index = ConvertVideo(*media);
                textures_converted[*media] = index;
            }
        }
    }
}

// ------------------------------------------------------------------------------------------------
void ConvertToAssimpScene(aiScene *out, const Document &doc, bool removeEmptyBones) {
    FBXConverter converter(out, doc, removeEmptyBones);
}

} // namespace FBX
} // namespace Assimp

#endif<|MERGE_RESOLUTION|>--- conflicted
+++ resolved
@@ -1496,27 +1496,6 @@
                         ++count_out_indices.back();
                     }
                 }
-<<<<<<< HEAD
-
-                bone_map.clear();
-            }
-            catch (std::exception &e) {
-				        FBXImporter::LogError(e.what());
-                std::for_each(bones.begin(), bones.end(), Util::delete_fun<aiBone>());
-                throw;
-            }
-
-            if (bones.empty()) {
-                out->mBones = nullptr;
-                out->mNumBones = 0;
-                return;
-            } else {
-                out->mBones = new aiBone *[bones.size()]();
-                out->mNumBones = static_cast<unsigned int>(bones.size());
-
-                std::swap_ranges(bones.begin(), bones.end(), out->mBones);
-=======
->>>>>>> 7e5a0acc
             }
 
             // if we found at least one, generate the output bones
