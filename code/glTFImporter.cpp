--- conflicted
+++ resolved
@@ -334,15 +334,9 @@
 
 			if (attr.normal.size() > 0 && attr.normal[0]) attr.normal[0]->ExtractData(aim->mNormals);
 
-<<<<<<< HEAD
-			for (size_t tc = 0; tc < attr.texcoord.size() && tc <= AI_MAX_NUMBER_OF_TEXTURECOORDS; ++tc) {
-				attr.texcoord[tc]->ExtractData(aim->mTextureCoords[tc]);
-				aim->mNumUVComponents[tc] = attr.texcoord[tc]->GetNumComponents();
-=======
             for (size_t tc = 0; tc < attr.texcoord.size() && tc < AI_MAX_NUMBER_OF_TEXTURECOORDS; ++tc) {
                 attr.texcoord[tc]->ExtractData(aim->mTextureCoords[tc]);
                 aim->mNumUVComponents[tc] = attr.texcoord[tc]->GetNumComponents();
->>>>>>> f336f303
 
                 aiVector3D* values = aim->mTextureCoords[tc];
                 for (unsigned int i = 0; i < aim->mNumVertices; ++i) {
