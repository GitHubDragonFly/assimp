--- conflicted
+++ resolved
@@ -183,13 +183,8 @@
     Exporter::ExportFormatEntry( "3mf", "The 3MF-File-Format", "3mf", &ExportScene3MF, 0 ),
 #endif
 
-<<<<<<< HEAD
-#ifndef ASSIMP_BUILD_NO_Assjson_EXPORTER
-    Exporter::ExportFormatEntry("json", "Plain JSON representation of the Assimp scene data structure", "json", &ExportAssimp2Json, 0)
-=======
 #ifndef ASSIMP_BUILD_NO_ASSJSON_EXPORTER
     Exporter::ExportFormatEntry( "assjson", "Assimp JSON Document", "json", &ExportAssimp2Json, 0)
->>>>>>> 563ec166
 #endif
 };
 
